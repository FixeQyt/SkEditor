﻿using Avalonia.Controls;
using Avalonia.Input;
using Avalonia.Interactivity;
using Avalonia.Threading;
using CommunityToolkit.Mvvm.Input;
using FluentAvalonia.UI.Controls;
using FluentAvalonia.UI.Windowing;
using SkEditor.API;
using SkEditor.Controls;
using SkEditor.Utilities;
using SkEditor.Utilities.Files;
using SkEditor.Utilities.Styling;
using SkEditor.Utilities.Syntax;
using System.Collections.Generic;
using System.Linq;

namespace SkEditor.Views;

public partial class MainWindow : AppWindow
{
    
    public static MainWindow Instance { get; private set; }
    
    public BottomBarControl GetBottomBar() => this.FindControl<BottomBarControl>("BottomBar");

    public MainWindow()
    {
        InitializeComponent();

        WindowStyler.Style(this);
        ThemeEditor.LoadThemes();
        AddEvents();

        Translation.LoadDefaultLanguage();
        Translation.ChangeLanguage(ApiVault.Get().GetAppConfig().Language);
        
        Instance = this;
    }

    private void AddEvents()
    {
        TabControl.AddTabButtonCommand = new RelayCommand(FileHandler.NewFile);
        TabControl.TabCloseRequested += (sender, e) => FileHandler.CloseFile(e);
        TemplateApplied += OnWindowLoaded;
        Closing += OnClosing;

        Activated += (sender, e) => ChangeChecker.Check();
        Deactivated += (sender, e) => ChangeChecker.ignoreNextChange = true;

        KeyDown += (sender, e) =>
        {
            if (e.KeyModifiers == KeyModifiers.Control && e.Key >= Key.D1 && e.Key <= Key.D9)
            {
                FileHandler.SwitchTab((int)e.Key - 35);
            }
        };

        DragDrop.SetAllowDrop(this, true);
        DragDrop.DropEvent.AddClassHandler(FileHandler.FileDropAction);
    }

    private async void OnClosing(object sender, WindowClosingEventArgs e)
    {
        ThemeEditor.SaveAllThemes();
        ApiVault.Get().GetAppConfig().Save();

        List<TabViewItem> unsavedFiles = ApiVault.Get().GetTabView().TabItems.Cast<TabViewItem>().Where(item => item.Header.ToString().EndsWith('*')).ToList();
        if (unsavedFiles.Count == 0) return;

        e.Cancel = true;
        ContentDialogResult result = await ApiVault.Get().ShowMessageWithIcon(Translation.Get("Attention"), Translation.Get("ClosingProgramWithUnsavedFiles"), new SymbolIconSource() { Symbol = Symbol.ImportantFilled });
        if (result == ContentDialogResult.Primary)
        {
            unsavedFiles.ForEach(item => item.Header = item.Header.ToString().TrimEnd('*'));
            ApiVault.Get().OnClosed();
            Close();
        }
    }

    private async void OnWindowLoaded(object sender, RoutedEventArgs e)
    {
<<<<<<< HEAD
        AddonLoader.Load(); 
        Utilities.Files.FileTypes.RegisterDefaultAssociations();
=======
        AddonLoader.Load();
        SideBar.LoadPanels();
>>>>>>> fe884e06

        ThemeEditor.SetTheme(ThemeEditor.CurrentTheme);

        string[] startupFiles = ApiVault.Get().GetStartupFiles();
        if (startupFiles.Length == 0 && !await CrashChecker.CheckForCrash()) FileHandler.NewFile();
        startupFiles.ToList().ForEach(FileHandler.OpenFile);

        Dispatcher.UIThread.Post(() =>
        {
            SyntaxLoader.LoadAdvancedSyntaxes();
            DiscordRpcUpdater.Initialize();

            if (ApiVault.Get().GetAppConfig().CheckForUpdates) UpdateChecker.Check();

            SideBar.IsVisible = MainMenu.MenuItemOpenFolder.IsVisible = ApiVault.Get().GetAppConfig().EnableProjectsExperiment;

            Tutorial.ShowTutorial();
            BottomBar.UpdatePosition();
        });
    }
}<|MERGE_RESOLUTION|>--- conflicted
+++ resolved
@@ -79,13 +79,9 @@
 
     private async void OnWindowLoaded(object sender, RoutedEventArgs e)
     {
-<<<<<<< HEAD
         AddonLoader.Load(); 
         Utilities.Files.FileTypes.RegisterDefaultAssociations();
-=======
-        AddonLoader.Load();
         SideBar.LoadPanels();
->>>>>>> fe884e06
 
         ThemeEditor.SetTheme(ThemeEditor.CurrentTheme);
 
