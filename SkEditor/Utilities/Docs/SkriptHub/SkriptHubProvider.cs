﻿using Avalonia.Media;
using Avalonia.Platform;
using Avalonia.Svg.Skia;
using FluentAvalonia.UI.Controls;
using Newtonsoft.Json;
using Newtonsoft.Json.Linq;
using SkEditor.API;
using System;
using System.Collections.Generic;
using System.IO;
using System.Linq;
using System.Net.Http;
using System.Threading;
using System.Threading.Tasks;

namespace SkEditor.Utilities.Docs.SkriptHub;

public class SkriptHubProvider : IDocProvider
{
    public static IDocProvider Get() => IDocProvider.Providers[DocProvider.SkriptHub];

    private const string BaseUri = "https://skripthub.net/api/v1/";

    public DocProvider Provider => DocProvider.SkriptHub;
    public Task<IDocumentationEntry> FetchElement(string id)
    {
        throw new System.NotImplementedException();
    }

    public List<string> CanSearch(SearchData searchData)
    {
        if (searchData.Query.Length < 3 && string.IsNullOrEmpty(searchData.FilteredAddon) &&
            searchData.FilteredType == IDocumentationEntry.Type.All)
            return [Translation.Get("DocumentationWindowInvalidDataQuery")];

        return [];
    }
    
    private readonly List<SkriptHubDocEntry> _cachedElements = new();

    public async Task<List<IDocumentationEntry>> Search(SearchData searchData)
    {
        const string uri = BaseUri + "addonsyntaxlist/";
        
        if (_cachedElements.Count > 0)
        {
            var foundElements = _cachedElements.Where(e => e.DoMatch(searchData)).ToList();
            return foundElements.Cast<IDocumentationEntry>().ToList();
        }

        var cacheFile = Path.Combine(AppConfig.AppDataFolderPath, "SkriptHubCache.json");
        if (!File.Exists(cacheFile))
        {
            var taskDialog = new TaskDialog
            {
                Title = Translation.Get("DocumentationWindowCacheSkriptHub"),
                ShowProgressBar = true,
                IconSource = new SymbolIconSource { Symbol = Symbol.Download },
                SubHeader = Translation.Get("DocumentationWindowDownloading"),
                Content = Translation.Get("DocumentationWindowCacheSkriptHubMessage")
            };

            taskDialog.Opened += async (sender, args) =>
            {
                try
                {
                    using HttpClient client = new();
                    var progress = new Progress<float>();
                    progress.ProgressChanged += (e, sender) =>
                        taskDialog.SetProgressBarState(sender, TaskDialogProgressState.Normal);

                    await using var file = new FileStream(cacheFile, FileMode.Create, FileAccess.Write, FileShare.None);
                    await client.DownloadDataAsync(uri, file, progress);
                    file.Close();
                    
                    taskDialog.Hide(TaskDialogStandardResult.OK);
                }
                catch (Exception e)
                {
                    ApiVault.Get().ShowError(e is TaskCanceledException
                        ? Translation.Get("DocumentationWindowErrorOffline")
                        : Translation.Get("DocumentationWindowErrorGlobal", e.Message));
                    _cachedElements.Clear();
                    
                    taskDialog.Hide(TaskDialogStandardResult.Cancel);
                }
            };

            taskDialog.XamlRoot = ApiVault.Get().GetMainWindow();
            var result = (TaskDialogStandardResult) await taskDialog.ShowAsync();
            if (result == TaskDialogStandardResult.Cancel) 
                return [];
        }
        
        var content = await File.ReadAllTextAsync(cacheFile);
        _cachedElements.AddRange(JsonConvert.DeserializeObject<List<SkriptHubDocEntry>>(content));
        SaveCache();
        
        var foundElements2 = _cachedElements.Where(e => e.DoMatch(searchData)).ToList();
        return foundElements2.Cast<IDocumentationEntry>().ToList();
    }

    public bool IsAvailable()
    {
        return true;
    }

    public bool NeedsToLoadExamples => true;

    public async Task<List<IDocumentationExample>> FetchExamples(IDocumentationEntry entry)
    {
        var foundEntry = _cachedElements.FirstOrDefault(e => e.Id == entry.Id);
        if (foundEntry == null) 
            return [];
        if (foundEntry.Examples != null) 
            return foundEntry.Examples.Cast<IDocumentationExample>().ToList();
        
        var elementId = entry.Id;
        var uri = BaseUri + "syntaxexample/" + "?syntax=" + elementId;

<<<<<<< HEAD
        _client.DefaultRequestHeaders.Clear();
        _client.DefaultRequestHeaders.Add("Authorization", "Token " + SkEditorAPI.Core.GetAppConfig().SkriptHubAPIKey);

=======
>>>>>>> e1c4f321
        var cancellationToken = new CancellationTokenSource(new TimeSpan(0, 0, 5));
        HttpResponseMessage response;
        try
        {
            response = await _client.GetAsync(uri, cancellationToken.Token);
        }
        catch (Exception e)
        {
            ApiVault.Get().ShowError(e is TaskCanceledException
                ? Translation.Get("DocumentationWindowErrorOffline")
                : Translation.Get("DocumentationWindowErrorGlobal", e.Message));
            return [];
        }

        if (!response.IsSuccessStatusCode)
        {
            try
            {
                ApiVault.Get().Log(await response.Content.ReadAsStringAsync(cancellationToken.Token));
            }
            catch (Exception e)
            {
                ApiVault.Get().Log(e.Message);
            }
            ApiVault.Get().ShowError(Translation.Get("DocumentationWindowErrorGlobal", response.ReasonPhrase));
            return [];
        }

        var content = await response.Content.ReadAsStringAsync(cancellationToken.Token);
        var elements = JsonConvert.DeserializeObject<List<SkriptHubDocExample>>(content);
        foundEntry.Examples = elements;
        SaveCache();
        var examples = elements.Cast<IDocumentationExample>().ToList();
        return examples;
    }
    
    private readonly HttpClient _client = new();
    public bool HasAddons => false;
    public async Task<List<string>> GetAddons()
    {
<<<<<<< HEAD
        var uri = BaseUri + "addon/";

        _client.DefaultRequestHeaders.Clear();
        _client.DefaultRequestHeaders.Add("Authorization", "Token " + SkEditorAPI.Core.GetAppConfig().SkriptHubAPIKey);

        var cancellationToken = new CancellationTokenSource(new TimeSpan(0, 0, 5));
        HttpResponseMessage response;
        try
        {
            response = await _client.GetAsync(uri, cancellationToken.Token);
        }
        catch (Exception e)
        {
            ApiVault.Get().ShowError(e is TaskCanceledException
                ? Translation.Get("DocumentationWindowErrorOffline")
                : Translation.Get("DocumentationWindowErrorGlobal", e.Message));
            return [];
        }

        if (!response.IsSuccessStatusCode)
        {
            try
            {
                ApiVault.Get().Log(await response.Content.ReadAsStringAsync(cancellationToken.Token));
            }
            catch (Exception e)
            {
                ApiVault.Get().Log(e.Message);
            }
            ApiVault.Get().ShowError(Translation.Get("DocumentationWindowErrorGlobal", response.ReasonPhrase));
=======
        if (_cachedElements.Count > 0)
            return _cachedElements.Select(e => e.Addon).Distinct().ToList();
        
        var cacheFile = Path.Combine(AppConfig.AppDataFolderPath, "SkriptHubCache.json");
        if (!File.Exists(cacheFile))
>>>>>>> e1c4f321
            return [];
        
        var content = await File.ReadAllTextAsync(cacheFile);
        _cachedElements.AddRange(JsonConvert.DeserializeObject<List<SkriptHubDocEntry>>(content));
        SaveCache();
        
        return _cachedElements.Select(e => e.Addon).Distinct().ToList();
    }

    public async Task<Color?> GetAddonColor(string addonName)
    {
        return null;
    }

    public IconSource Icon => new ImageIconSource()
    {
        Source = new SvgImage
        {
            Source = SvgSource.LoadFromStream(AssetLoader.Open(new Uri("avares://SkEditor/Assets/Brands/SkriptHub.svg")))
        }
    };
    
    public string? GetLink(IDocumentationEntry entry)
    {
        return "https://skripthub.net/docs/?id=" + entry.Id;
    }
    
    public async void SaveCache()
    {
        var cacheFile = Path.Combine(AppConfig.AppDataFolderPath, "SkriptHubCache.json");
        var content = JsonConvert.SerializeObject(_cachedElements);
        await File.WriteAllTextAsync(cacheFile, content);
    }

    public void DeleteEverything()
    {
        _cachedElements.Clear();
        File.Delete(Path.Combine(AppConfig.AppDataFolderPath, "SkriptHubCache.json"));
    }
}<|MERGE_RESOLUTION|>--- conflicted
+++ resolved
@@ -118,12 +118,6 @@
         var elementId = entry.Id;
         var uri = BaseUri + "syntaxexample/" + "?syntax=" + elementId;
 
-<<<<<<< HEAD
-        _client.DefaultRequestHeaders.Clear();
-        _client.DefaultRequestHeaders.Add("Authorization", "Token " + SkEditorAPI.Core.GetAppConfig().SkriptHubAPIKey);
-
-=======
->>>>>>> e1c4f321
         var cancellationToken = new CancellationTokenSource(new TimeSpan(0, 0, 5));
         HttpResponseMessage response;
         try
@@ -164,44 +158,11 @@
     public bool HasAddons => false;
     public async Task<List<string>> GetAddons()
     {
-<<<<<<< HEAD
-        var uri = BaseUri + "addon/";
-
-        _client.DefaultRequestHeaders.Clear();
-        _client.DefaultRequestHeaders.Add("Authorization", "Token " + SkEditorAPI.Core.GetAppConfig().SkriptHubAPIKey);
-
-        var cancellationToken = new CancellationTokenSource(new TimeSpan(0, 0, 5));
-        HttpResponseMessage response;
-        try
-        {
-            response = await _client.GetAsync(uri, cancellationToken.Token);
-        }
-        catch (Exception e)
-        {
-            ApiVault.Get().ShowError(e is TaskCanceledException
-                ? Translation.Get("DocumentationWindowErrorOffline")
-                : Translation.Get("DocumentationWindowErrorGlobal", e.Message));
-            return [];
-        }
-
-        if (!response.IsSuccessStatusCode)
-        {
-            try
-            {
-                ApiVault.Get().Log(await response.Content.ReadAsStringAsync(cancellationToken.Token));
-            }
-            catch (Exception e)
-            {
-                ApiVault.Get().Log(e.Message);
-            }
-            ApiVault.Get().ShowError(Translation.Get("DocumentationWindowErrorGlobal", response.ReasonPhrase));
-=======
         if (_cachedElements.Count > 0)
             return _cachedElements.Select(e => e.Addon).Distinct().ToList();
         
         var cacheFile = Path.Combine(AppConfig.AppDataFolderPath, "SkriptHubCache.json");
         if (!File.Exists(cacheFile))
->>>>>>> e1c4f321
             return [];
         
         var content = await File.ReadAllTextAsync(cacheFile);
