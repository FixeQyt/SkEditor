﻿using Newtonsoft.Json;
using System;
using System.Collections.Generic;
using System.IO;
using System.Threading.Tasks;

namespace SkEditor.Utilities;


public class AppConfig
{
    public bool FirstTime { get; set; } = true;
    public string Language { get; set; } = "English";
    public string LastUsedPublishService { get; set; } = "Pastebin";
    public string PastebinApiKey { get; set; } = "";
    public string CodeSkriptPlApiKey { get; set; } = "";
    public string SkunityApiKey { get; set; } = "";
    public bool UseSkriptGui { get; set; } = false;

    public bool IsDiscordRpcEnabled { get; set; } = true;
    public bool IsWrappingEnabled { get; set; } = false;
    public bool IsAutoIndentEnabled { get; set; } = false;
    public bool IsAutoPairingEnabled { get; set; } = false;
    public bool IsAutoSaveEnabled { get; set; } = false;
    public string CurrentTheme { get; set; } = "Default.json";
    public Dictionary<string, string> FileSyntaxes { get; set; } = new();
    public string Font { get; set; } = "Default";
    public bool CheckForUpdates { get; set; } = true;
    public bool CheckForChanges { get; set; } = true;

    public HashSet<string> AddonsToDisable { get; set; } = [];
    public HashSet<string> AddonsToDelete { get; set; } = [];
    public HashSet<string> AddonsToUpdate { get; set; } = [];

    public Dictionary<string, object> CustomOptions { get; set; } = [];

    public bool EnableAutoCompletionExperiment { get; set; } = false;
<<<<<<< HEAD
    
    public bool UseSpacesInsteadOfTabs { get; set; } = false;
    public int TabSize { get; set; } = 4;
=======
    public bool EnableProjectsExperiment { get; set; } = false;
    public bool EnableHexPreview { get; set; } = false;
>>>>>>> 6da2221c


    public static string AppDataFolderPath { get; set; } = Path.Combine(Environment.GetFolderPath(Environment.SpecialFolder.ApplicationData), "SkEditor");

    public static string SettingsFilePath { get; set; } = Path.Combine(AppDataFolderPath, "settings.json");

    public static async Task<AppConfig> Load()
    {
        string settingsFilePath = SettingsFilePath;

        if (!File.Exists(settingsFilePath) || string.IsNullOrWhiteSpace(File.ReadAllText(settingsFilePath)))
        {
            return LoadDefaultSettings();
        }

        try
        {
            return JsonConvert.DeserializeObject<AppConfig>(File.ReadAllText(settingsFilePath)) ?? new AppConfig();
        }
        catch (JsonException)
        {
            return LoadDefaultSettings();
        }
    }

    public void Save()
    {
        string jsonContent = JsonConvert.SerializeObject(this, Formatting.Indented);
        File.WriteAllText(SettingsFilePath, jsonContent);
    }

    public static AppConfig LoadDefaultSettings()
    {
        if (!Directory.Exists(AppDataFolderPath)) Directory.CreateDirectory(AppDataFolderPath);

        AppConfig defaultSettings = new();

        string jsonContent = JsonConvert.SerializeObject(defaultSettings, Formatting.Indented);
        File.WriteAllText(SettingsFilePath, jsonContent);

        return defaultSettings;
    }

    public void SetUpNewOption(string optionName, object defaultValue)
    {
        if (!CustomOptions.ContainsKey(optionName))
        {
            CustomOptions[optionName] = defaultValue;
        }
    }

    public void SetOption(string optionName, object value)
    {
        if (CustomOptions.ContainsKey(optionName))
        {
            CustomOptions[optionName] = value;
        }
    }

    public object GetOption(string optionName)
    {
        if (CustomOptions.TryGetValue(optionName, out object? value))
        {
            return value;
        }
        else
        {
            return null;
        }
    }
}<|MERGE_RESOLUTION|>--- conflicted
+++ resolved
@@ -35,14 +35,11 @@
     public Dictionary<string, object> CustomOptions { get; set; } = [];
 
     public bool EnableAutoCompletionExperiment { get; set; } = false;
-<<<<<<< HEAD
-    
+
     public bool UseSpacesInsteadOfTabs { get; set; } = false;
     public int TabSize { get; set; } = 4;
-=======
     public bool EnableProjectsExperiment { get; set; } = false;
     public bool EnableHexPreview { get; set; } = false;
->>>>>>> 6da2221c
 
 
     public static string AppDataFolderPath { get; set; } = Path.Combine(Environment.GetFolderPath(Environment.SpecialFolder.ApplicationData), "SkEditor");
