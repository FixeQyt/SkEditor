﻿using CommunityToolkit.Mvvm.Input;
using SkEditor.API;
using SkEditor.Utilities.Files;
using SkEditor.Views;
using SkEditor.Views.Projects;
using System;
using System.Diagnostics;
using System.IO;
using System.Linq;
using System.Threading.Tasks;
using Avalonia.Threading;

namespace SkEditor.Utilities.Projects.Elements;

public class Folder : StorageElement
{
    public string StorageFolderPath { get; set; }

    public Folder(string folder, Folder? parent = null)
    {
        folder = Uri.UnescapeDataString(folder);

        Parent = parent;
        StorageFolderPath = folder;
        Name = Path.GetFileName(folder);
        IsFile = false;

        Children = [];
        LoadChildren();

        OpenInExplorerCommand = new RelayCommand(OpenInExplorer);
        DeleteCommand = new RelayCommand(DeleteFolder);
        CopyPathCommand = new RelayCommand(CopyPath);
        CopyAbsolutePathCommand = new RelayCommand(CopyAbsolutePath);
        CreateNewFileCommand = new RelayCommand(() => CreateNewElement(true));
        CreateNewFolderCommand = new RelayCommand(() => CreateNewElement(false));
    }

    private async void LoadChildren()
    {
<<<<<<< HEAD
        try
        {
            Directory.GetDirectories(StorageFolderPath).ToList().ForEach(x => Children.Add(new Folder(x, this)));
            Directory.GetFiles(StorageFolderPath).ToList().ForEach(x => Children.Add(new File(x, this)));
        }
        catch (Exception e)
        {
            // TODO: Correctly handle this error (usually access denied)
        }
=======
        await Task.Run(() => Dispatcher.UIThread.Invoke(() =>
        {
            Directory.GetDirectories(StorageFolderPath).ToList().ForEach(x => Children.Add(new Folder(x, this)));
            Directory.GetFiles(StorageFolderPath).ToList().ForEach(x => Children.Add(new File(x, this)));
        }));
>>>>>>> 3a80f83e
    }

    public void OpenInExplorer()
    {
        Process.Start(new ProcessStartInfo(StorageFolderPath) { UseShellExecute = true });
    }

    public void DeleteFolder()
    {
        Directory.Delete(StorageFolderPath, true);
        Parent.Children.Remove(this);
    }

    public override void RenameElement(string newName, bool move = true)
    {
        var newPath = Path.Combine(Parent.StorageFolderPath, newName);
        if (move) Directory.Move(StorageFolderPath, newPath);

        StorageFolderPath = newPath;
        Name = newName;

        RefreshSelf();
    }

    public override string? ValidateName(string input)
    {
        if (input == Name) return Translation.Get("ProjectRenameErrorSameName");
        if (Parent is null) return Translation.Get("ProjectRenameErrorParentNull");

        var folder = Parent.Children.FirstOrDefault(x => x.Name == input);
        if (folder is not null) return Translation.Get("ProjectErrorNameExists");

        return null;
    }

    public string? ValidateCreationName(string input)
    {
        if (string.IsNullOrWhiteSpace(input)) return Translation.Get("ProjectCreateErrorNameEmpty");

        if (Children.Any(x => x.Name == input)) return Translation.Get("ProjectErrorNameExists");

        return null;
    }

    public override void HandleDoubleClick()
    {
        if (Children.Count > 0) IsExpanded = !IsExpanded;
    }

    public void CopyAbsolutePath()
    {
        SkEditorAPI.Windows.GetMainWindow().Clipboard.SetTextAsync(Path.GetFullPath(StorageFolderPath));
    }

    public void CopyPath()
    {
        var path = StorageFolderPath.Replace(ProjectOpener.ProjectRootFolder.StorageFolderPath, "");
        SkEditorAPI.Windows.GetMainWindow().Clipboard.SetTextAsync(path);
    }

    public async void CreateNewElement(bool file)
    {
        var window = new CreateStorageElementWindow(this, file);
        await window.ShowDialog(MainWindow.Instance);
    }

    public void CreateFile(string name)
    {
        var path = Path.Combine(StorageFolderPath, name);

        System.IO.File.Create(path).Close();
        FileHandler.OpenFile(path);

        var element = new File(path, this);
        Children.Add(element);
        Sort(this);
    }

    public void CreateFolder(string name)
    {
        var path = Path.Combine(StorageFolderPath, name);

        Directory.CreateDirectory(path);

        var element = new Folder(path, this);
        Children.Add(element);
        Sort(this);
    }

    public StorageElement? GetItemByPath(string path)
    {
        if (StorageFolderPath == path) return this;

        foreach (var child in Children)
        {
            if (child is Folder folder)
            {
                var item = folder.GetItemByPath(path);
                if (item is not null) return item;
            }
            else if (child is File file && Path.GetFullPath(file.StorageFilePath) == Path.GetFullPath(path))
            {
                return file;
            }
        }

        return null;
    }
}<|MERGE_RESOLUTION|>--- conflicted
+++ resolved
@@ -38,23 +38,11 @@
 
     private async void LoadChildren()
     {
-<<<<<<< HEAD
-        try
-        {
-            Directory.GetDirectories(StorageFolderPath).ToList().ForEach(x => Children.Add(new Folder(x, this)));
-            Directory.GetFiles(StorageFolderPath).ToList().ForEach(x => Children.Add(new File(x, this)));
-        }
-        catch (Exception e)
-        {
-            // TODO: Correctly handle this error (usually access denied)
-        }
-=======
         await Task.Run(() => Dispatcher.UIThread.Invoke(() =>
         {
             Directory.GetDirectories(StorageFolderPath).ToList().ForEach(x => Children.Add(new Folder(x, this)));
             Directory.GetFiles(StorageFolderPath).ToList().ForEach(x => Children.Add(new File(x, this)));
         }));
->>>>>>> 3a80f83e
     }
 
     public void OpenInExplorer()
