﻿using System;
using System.Collections.Generic;
using System.IO;
using System.Linq;
using Avalonia.Controls;
using Avalonia.Input;
using Avalonia.Layout;
using Avalonia.Media;
using Avalonia.Platform.Storage;
using CommunityToolkit.Mvvm.Input;
using FluentAvalonia.UI.Controls;
using SkEditor.API;
using SkEditor.Utilities.Files;

namespace SkEditor.Utilities.Projects;
public static class ProjectOpener
{
<<<<<<< HEAD
    private static TreeView FileTreeView => ApiVault.Get().GetMainWindow().SideBar.FileTreeView;
    private static IStorageFolder ProjectRootFolder;
=======
    private static TreeView FileTreeView => ApiVault.Get().GetMainWindow().SideBar.ProjectPanel.Panel.FileTreeView;
>>>>>>> 5b69b737

    public async static void OpenProject()
    {
        TopLevel topLevel = TopLevel.GetTopLevel(ApiVault.Get().GetMainWindow());

        IReadOnlyList<IStorageFolder> folder = await topLevel.StorageProvider.OpenFolderPickerAsync(new FolderPickerOpenOptions
        {
            SuggestedStartLocation = await topLevel.StorageProvider.TryGetWellKnownFolderAsync(WellKnownFolder.Desktop),
            AllowMultiple = false
        });

        if (folder.Count == 0) return;

        FileTreeView.Items.Clear();

        foreach (IStorageFolder storageFolder in folder)
        {
            ProjectRootFolder = storageFolder;
            TreeViewItem rootFolder = CreateTreeViewItem(storageFolder, true);
            rootFolder.IsExpanded = true;

            FileTreeView.Items.Add(rootFolder);

            AddChildren(rootFolder, storageFolder);
        }
    }

    public async static void AddChildren(TreeViewItem viewItem, IStorageFolder folder)
    {
        await foreach (IStorageItem storageItem in folder.GetItemsAsync())
        {
            string path = Uri.UnescapeDataString(storageItem.Path.AbsolutePath);
            if (storageItem is IStorageFolder storageFolder)
            {
                TreeViewItem folderItem = CreateTreeViewItem(storageFolder);
                folderItem.ContextFlyout = CreateContextMenu(folderItem, storageFolder);
                viewItem.Items.Add(folderItem);
                
                AddChildren(folderItem, storageFolder);
            }
            else
            {
                TreeViewItem item = CreateTreeViewItem(storageItem);

                item.DoubleTapped += (sender, e) =>
                {
                    FileHandler.OpenFile(path);
                };

                item.ContextFlyout = null;

                viewItem.Items.Add(item);
            }
        }
    }

    #region TabViewItem Creation

    public static TreeViewItem CreateTreeViewItem(IStorageItem storageItem, bool root = false)
    {
        bool isFolder = storageItem is IStorageFolder;
        TreeViewItem item = new TreeViewItem { IsExpanded = false };

        StackPanel stackPanel = new StackPanel() { Orientation = Orientation.Horizontal };
        Label label = new Label() { Content = storageItem.Name };

        Control icon = root
            ? new SymbolIcon() { Symbol = Symbol.Home, FontSize = 16 } 
            : GetFileIcon(isFolder, Path.GetExtension(storageItem.Name)) as Control;
        
        stackPanel.Children.Add(icon);
        stackPanel.Children.Add(label);
        
        item.Header = stackPanel;
        item.Tag = storageItem.Path.AbsolutePath;
        item.FontWeight = isFolder ? FontWeight.Medium : FontWeight.Normal;
        
        return item;
    }

    private const int IconSize = 18;
    private static object GetFileIcon(bool isFolder, string extension)
    {
        if (isFolder) 
            return new SymbolIcon() { Symbol = Symbol.Folder, FontSize = IconSize };

        IconSource source = Icon.GetIcon(extension);
        if (source != null) 
            return new IconSourceElement() { IconSource = source, Width = IconSize, Height = IconSize };
        
        return new SymbolIcon() { Symbol = Symbol.Document, FontSize = IconSize };
    }

    private static TreeViewItem CreateInputItem(TreeViewItem parent, 
        Action<string> onValidation)
    {
        TreeViewItem item = new TreeViewItem
        {
            IsExpanded = false,
            Header = new TextBox()
            {
                Watermark = "File/folder name ...", 
                IsReadOnly = false, 
                Width = 150
            },
            FontWeight = FontWeight.Medium
        };

        (item.Header as TextBox).LostFocus += (_, _) =>
        {
            parent.Items.Remove(item);
        };
        
        (item.Header as TextBox).KeyDown += (_, args) =>
        {
            if (args.Key == Key.Enter)
                onValidation((item.Header as TextBox).Text);
        };

        item.Focus(NavigationMethod.Pointer);
        
        return item;
    }

    #endregion

    #region ContextMenu Creation
    
    private static MenuFlyout CreateContextMenu(TreeViewItem treeViewItem, IStorageItem storageItem)
    {
        var commands = new[]
        {
            new { Header = "MenuHeaderNewFile", Command = new RelayCommand(() => CreateElement(treeViewItem, storageItem)), Icon = Symbol.New },
            new { Header = "MenuHeaderNewFolder", Command = new RelayCommand(() => CreateElement(treeViewItem, storageItem, true)), Icon = Symbol.NewFolder },
            new { Header = "MenuHeaderOpenInExplorer", Command = new RelayCommand(() => DeleteItem(storageItem)), Icon = Symbol.OpenLocal },
            null,
            new { Header = "MenuHeaderCopyPath", Command = new RelayCommand(() => CopyPath(storageItem)), Icon = Symbol.Copy },
            new { Header = "MenuHeaderCopyAbsolutePath", Command = new RelayCommand(() => CopyPath(storageItem, true)), Icon = Symbol.Copy },
            null,
            new { Header = "MenuHeaderRename", Command = new RelayCommand(() => DeleteItem(storageItem)), Icon = Symbol.Rename },
            new { Header = "MenuHeaderDelete", Command = new RelayCommand(() => DeleteItem(storageItem)), Icon = Symbol.Delete }
        };

        var contextMenu = new MenuFlyout();
        List<Control> list = new List<Control>();
        foreach (var item in commands)
        {
            if (item == null)
                list.Add(new Separator());
            else 
                list.Add(new MenuItem { Header = Translation.Get(item.Header), Command = item.Command, Icon = new SymbolIcon { Symbol = item.Icon, FontSize = 20 } });
        }

        list.ForEach(item => contextMenu.Items.Add(item));

        return contextMenu;
    }
    
    private static async void DeleteItem(IStorageItem storageItem)
    {
        if (storageItem is IStorageFolder storageFolder)
        {
            await storageFolder.DeleteAsync();
            
            var parent = FileTreeView.SelectedItem as TreeViewItem;
            parent.Items.Remove(parent);
            
            SortTabItem(parent);
        }
        else
        {
            await storageItem.DeleteAsync();
            
            var parent = FileTreeView.SelectedItem as TreeViewItem;
            parent.Items.Remove(parent);
            
            SortTabItem(parent);
        }
    }
    
    private static void CreateElement(TreeViewItem treeViewItem, 
        IStorageItem storageItem, bool isFolder = false)
    {
        if (storageItem is IStorageFolder storageFolder)
        {
            if (!treeViewItem.IsExpanded)
                treeViewItem.IsExpanded = true;
            
            
            TreeViewItem item = CreateInputItem(treeViewItem, async (name) =>
            {
                if (isFolder) 
                    await storageFolder.CreateFolderAsync(name);
                else 
                    await storageFolder.CreateFileAsync(name);

                TreeViewItem createdViewItem = CreateTreeViewItem(storageItem);
                treeViewItem.IsExpanded = true;
                
                treeViewItem.Items.Add(createdViewItem);
            });
            
            treeViewItem.Items.Insert(0, item);
            item.Focus(NavigationMethod.Pointer);
        }
    }
    
    private static async void CopyPath(IStorageItem storageItem, bool absolutePath = false)
    {
        if (absolutePath)
        {
            await  ApiVault.Get().GetMainWindow().Clipboard.SetTextAsync(storageItem.Path.AbsolutePath);
            return;
        }
        
        IStorageFolder folder = storageItem as IStorageFolder;
        while (folder != null && folder.Path != ProjectRootFolder.Path)
            folder = await folder.GetParentAsync();
        
        if (folder == null) 
            return;
        
        string path = storageItem.Path.AbsolutePath.Replace(folder.Path.AbsolutePath, "");
        await ApiVault.Get().GetMainWindow().Clipboard.SetTextAsync(path);
    }

    #endregion

    #region Sorting

    private static void SortTabItem(TreeViewItem parent)
    {
        var folders = parent.Items.OfType<TabViewItem>().Where(item => item.Tag is IStorageFolder).OrderBy(item => item.Header);
        var files = parent.Items.OfType<TabViewItem>().Where(item => item.Tag is IStorageFile).OrderBy(item => item.Header);
        
        parent.Items.Clear();
        foreach (var folder in folders) parent.Items.Add(folder);
        foreach (var file in files) parent.Items.Add(file);
    }

    #endregion
}<|MERGE_RESOLUTION|>--- conflicted
+++ resolved
@@ -15,12 +15,8 @@
 namespace SkEditor.Utilities.Projects;
 public static class ProjectOpener
 {
-<<<<<<< HEAD
-    private static TreeView FileTreeView => ApiVault.Get().GetMainWindow().SideBar.FileTreeView;
     private static IStorageFolder ProjectRootFolder;
-=======
     private static TreeView FileTreeView => ApiVault.Get().GetMainWindow().SideBar.ProjectPanel.Panel.FileTreeView;
->>>>>>> 5b69b737
 
     public async static void OpenProject()
     {
