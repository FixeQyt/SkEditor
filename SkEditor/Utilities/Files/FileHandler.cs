﻿using Avalonia.Controls;
using Avalonia.Input;
using Avalonia.Platform.Storage;
using AvaloniaEdit;
using FluentAvalonia.Core;
using FluentAvalonia.UI.Controls;
using FluentAvalonia.UI.Windowing;
using Serilog;
using SkEditor.API;
using SkEditor.Utilities.Parser;
using SkEditor.Utilities.Projects;
using SkEditor.Utilities.Syntax;
using SkEditor.Views;
using System;
using System.Collections;
using System.Collections.Generic;
using System.IO;
using System.Linq;
using System.Text.RegularExpressions;
using System.Threading.Tasks;
using Path = System.IO.Path;

namespace SkEditor.Utilities.Files;
public class FileHandler
{
    public static Action<AppWindow, DragEventArgs> FileDropAction = (window, e) =>
    {
        try
        {
            string? folder = e.Data.GetFiles().FirstOrDefault(f => Directory.Exists(f.Path.AbsolutePath))?.Path.AbsolutePath;
            if (folder != null)
            {
                ProjectOpener.OpenProject(folder);
                return;
            }

            e.Data.GetFiles().Where(f => !Directory.Exists(f.Path.AbsolutePath)).ToList().ForEach(file =>
            {
                OpenFile(file.Path.AbsolutePath);
            });
        }
        catch { }
    };

    public static void TabSwitchAction()
    {
        OpenedFile file = SkEditorAPI.Files.GetCurrentOpenedFile();

        var fileType = FileBuilder.OpenedFiles.GetValueOrDefault(file.Header.ToString());
        MainWindow.Instance.BottomBar.IsVisible = fileType?.NeedsBottomBar ?? true;
    }
    
    public static void NewFile()
    {
        SkEditorAPI.Files.NewFile();
    }

    public static async void OpenFile()
    {
        var files = await SkEditorAPI.Windows.GetMainWindow().StorageProvider.OpenFilePickerAsync(new FilePickerOpenOptions
        {
            Title = Translation.Get("WindowTitleOpenFilePicker"),
            AllowMultiple = true
        });

        files.ToList().ForEach(file => OpenFile(file.Path.AbsolutePath));
    }

    public static void OpenFile(string path)
    {
        SkEditorAPI.Files.OpenFile(path);
    }

    private static void AddChangeChecker(string path, TabViewItem tabItem)
    {
        if (!SkEditorAPI.Core.GetAppConfig().CheckForChanges || tabItem.Content is not TextEditor) return;

        FileSystemWatcher watcher = new(Path.GetDirectoryName(path), Path.GetFileName(path));
        watcher.Changed += (sender, e) => ChangeChecker.HasChangedDictionary[path] = true;
        (tabItem.Content as TextEditor).Unloaded += (sender, e) =>
        {
            if (SkEditorAPI.Files.GetOpenedFiles().FirstOrDefault(openedFile => openedFile.TabViewItem == tabItem) is not OpenedFile openedFile)
            {
                watcher.Dispose();
            }
        };
    }

    public static async void SaveFile()
    {
        if (!SkEditorAPI.Files.IsEditorOpen())
            return;

        await SkEditorAPI.Files.Save(SkEditorAPI.Files.GetCurrentOpenedFile(), false);
    }
<<<<<<< HEAD

    public static async void SaveAsFile()
    {
        if (!SkEditorAPI.Files.IsEditorOpen())
            return;
=======
    public static async Task<(bool, Exception)> SaveFile(TabViewItem? tab)
    {
        if (!ApiVault.Get().IsFileOpen()) return (true, null);

        try
        {
            TabViewItem item = GetPreferredTabView(tab);
            string path = item.Tag.ToString();

            if (string.IsNullOrEmpty(path))
            {
                SaveAsFile(tab);
                return (true, null);
            }

            string textToWrite = ApiVault.Get().GetTextEditor().Text;
            using StreamWriter writer = new(path, false);
            await writer.WriteAsync(textToWrite);

            if (!item.Header.ToString().EndsWith('*')) return (true, null);
            item.Header = item.Header.ToString()[..^1];
        }
        catch (Exception e)
        {
            Log.Warning(e, "Failed to save file");
            return (false, e);
        }
        return (true, null);
    }

    public async static void SaveAsFile(TabViewItem? tab = null)
    {
        if (!ApiVault.Get().IsFileOpen()) return;

        var topLevel = TopLevel.GetTopLevel(ApiVault.Get().GetMainWindow());
        TabViewItem item = GetPreferredTabView(tab);

        string header = item.Header.ToString().TrimEnd('*');
        string itemTag = item.Tag.ToString();
        IStorageFolder suggestedFolder = string.IsNullOrEmpty(itemTag)
            ? await topLevel.StorageProvider.TryGetWellKnownFolderAsync(WellKnownFolder.Documents)
            : await topLevel.StorageProvider.TryGetFolderFromPathAsync(itemTag);

        FilePickerFileType skriptFileType = new("Skript") { Patterns = ["*.sk"] };
        FilePickerFileType allFilesType = new("All Files") { Patterns = ["*"] };

        FilePickerSaveOptions saveOptions = new()
        {
            Title = Translation.Get("WindowTitleSaveFilePicker"),
            SuggestedFileName = header,
            DefaultExtension = Path.GetExtension(itemTag) ?? ".sk",
            FileTypeChoices = [skriptFileType, allFilesType],
            SuggestedStartLocation = suggestedFolder
        };

        var file = await topLevel.StorageProvider.SaveFilePickerAsync(saveOptions);

        if (file is null) return;

        string absolutePath = Uri.UnescapeDataString(file.Path.AbsolutePath);

        Directory.CreateDirectory(Path.GetDirectoryName(absolutePath));
        using var stream = File.OpenWrite(absolutePath);
        ApiVault.Get().GetTextEditor().Save(stream);

        item.Header = file.Name;
        item.Tag = Uri.UnescapeDataString(absolutePath);

        Icon.SetIcon(item);
        ToolTip toolTip = new()
        {
            Content = absolutePath,
        };
        ToolTip.SetTip(item, toolTip);
>>>>>>> e49111a6

        await SkEditorAPI.Files.Save(SkEditorAPI.Files.GetCurrentOpenedFile(), true);
    }

    public async static void SaveAllFiles()
    {
        if (!ApiVault.Get().IsFileOpen()) return;

        var tabView = ApiVault.Get().GetTabView();
        var tabs = tabView.TabItems;

        foreach (TabViewItem tab in tabs) await SaveFile(tab);
    }

    private static TabViewItem GetPreferredTabView(TabViewItem? tab)
    {
        if (tab == null) 
        {
            var tabView = ApiVault.Get().GetTabView();
            if (tabView.SelectedItem is not TabViewItem) return null;
            return tabView.SelectedItem as TabViewItem;
        } 
        else 
        {
            return tab;
        }
    }

    public static void SaveAsFileSingle()
    {
        SaveAsFile(null);   
    }

    public async static void SaveFileSingle()
    {
        await SaveFile(null);   
    }

    public static void SwitchTab(int index)
    {
        if (index < SkEditorAPI.Files.GetOpenedTabs().Count) SkEditorAPI.Files.Select(index);
    }
}<|MERGE_RESOLUTION|>--- conflicted
+++ resolved
@@ -93,88 +93,11 @@
 
         await SkEditorAPI.Files.Save(SkEditorAPI.Files.GetCurrentOpenedFile(), false);
     }
-<<<<<<< HEAD
 
     public static async void SaveAsFile()
     {
         if (!SkEditorAPI.Files.IsEditorOpen())
             return;
-=======
-    public static async Task<(bool, Exception)> SaveFile(TabViewItem? tab)
-    {
-        if (!ApiVault.Get().IsFileOpen()) return (true, null);
-
-        try
-        {
-            TabViewItem item = GetPreferredTabView(tab);
-            string path = item.Tag.ToString();
-
-            if (string.IsNullOrEmpty(path))
-            {
-                SaveAsFile(tab);
-                return (true, null);
-            }
-
-            string textToWrite = ApiVault.Get().GetTextEditor().Text;
-            using StreamWriter writer = new(path, false);
-            await writer.WriteAsync(textToWrite);
-
-            if (!item.Header.ToString().EndsWith('*')) return (true, null);
-            item.Header = item.Header.ToString()[..^1];
-        }
-        catch (Exception e)
-        {
-            Log.Warning(e, "Failed to save file");
-            return (false, e);
-        }
-        return (true, null);
-    }
-
-    public async static void SaveAsFile(TabViewItem? tab = null)
-    {
-        if (!ApiVault.Get().IsFileOpen()) return;
-
-        var topLevel = TopLevel.GetTopLevel(ApiVault.Get().GetMainWindow());
-        TabViewItem item = GetPreferredTabView(tab);
-
-        string header = item.Header.ToString().TrimEnd('*');
-        string itemTag = item.Tag.ToString();
-        IStorageFolder suggestedFolder = string.IsNullOrEmpty(itemTag)
-            ? await topLevel.StorageProvider.TryGetWellKnownFolderAsync(WellKnownFolder.Documents)
-            : await topLevel.StorageProvider.TryGetFolderFromPathAsync(itemTag);
-
-        FilePickerFileType skriptFileType = new("Skript") { Patterns = ["*.sk"] };
-        FilePickerFileType allFilesType = new("All Files") { Patterns = ["*"] };
-
-        FilePickerSaveOptions saveOptions = new()
-        {
-            Title = Translation.Get("WindowTitleSaveFilePicker"),
-            SuggestedFileName = header,
-            DefaultExtension = Path.GetExtension(itemTag) ?? ".sk",
-            FileTypeChoices = [skriptFileType, allFilesType],
-            SuggestedStartLocation = suggestedFolder
-        };
-
-        var file = await topLevel.StorageProvider.SaveFilePickerAsync(saveOptions);
-
-        if (file is null) return;
-
-        string absolutePath = Uri.UnescapeDataString(file.Path.AbsolutePath);
-
-        Directory.CreateDirectory(Path.GetDirectoryName(absolutePath));
-        using var stream = File.OpenWrite(absolutePath);
-        ApiVault.Get().GetTextEditor().Save(stream);
-
-        item.Header = file.Name;
-        item.Tag = Uri.UnescapeDataString(absolutePath);
-
-        Icon.SetIcon(item);
-        ToolTip toolTip = new()
-        {
-            Content = absolutePath,
-        };
-        ToolTip.SetTip(item, toolTip);
->>>>>>> e49111a6
 
         await SkEditorAPI.Files.Save(SkEditorAPI.Files.GetCurrentOpenedFile(), true);
     }
