﻿using Avalonia.Controls;
using Avalonia.Input;
using Avalonia.Platform.Storage;
using AvaloniaEdit;
using FluentAvalonia.Core;
using FluentAvalonia.UI.Controls;
using FluentAvalonia.UI.Windowing;
using Serilog;
using SkEditor.API;
using SkEditor.Utilities.Editor;
using SkEditor.Utilities.Syntax;
using System;
using System.Collections;
using System.Collections.Generic;
using System.IO;
using System.Linq;
using System.Text.RegularExpressions;
using System.Threading.Tasks;
using SkEditor.Views;
using Path = System.IO.Path;

namespace SkEditor.Utilities.Files;
public class FileHandler
{
    public static Regex RegexPattern => new(Translation.Get("NewFileNameFormat").Replace("{0}", @"[0-9]+"));

    public static Action<AppWindow, DragEventArgs> FileDropAction = (window, e) =>
    {
        try
        {
            e.Data.GetFiles().Where(f => !Directory.Exists(f.Path.AbsolutePath)).ToList().ForEach(file =>
            {
                OpenFile(file.Path.AbsolutePath);
            });
        }
        catch { }
    };
    
    public static void TabSwitchAction()
    {
        var item = ApiVault.Get().GetTabView().SelectedItem as TabViewItem;
        if (item is null) 
            return;
        var fileType = FileBuilder.OpenedFiles.GetValueOrDefault(item.Header.ToString());
        if (fileType != null) 
            MainWindow.Instance.BottomBar.IsVisible = fileType.NeedsBottomBar;
    }

    private static int GetUntitledNumber() => (ApiVault.Get().GetTabView().TabItems as IList).Cast<TabViewItem>().Count(tab => RegexPattern.IsMatch(tab.Header.ToString())) + 1;

<<<<<<< HEAD
    public static async void NewFile()
=======
    public async static void NewFile()
>>>>>>> faab0aff
    {
        string header = Translation.Get("NewFileNameFormat").Replace("{0}", GetUntitledNumber().ToString());
        TabViewItem tabItem = await FileBuilder.Build(header);
        (ApiVault.Get().GetTabView().TabItems as IList)?.Add(tabItem);
    }

    public async static void OpenFile()
    {
        bool untitledFileOpen = ApiVault.Get().GetTabView().TabItems.Count() == 1 &&
                                ApiVault.Get().GetTextEditor() != null &&
                                ApiVault.Get().GetTextEditor().Text.Length == 0 &&
                                ApiVault.Get().GetTabView().SelectedItem is TabViewItem item &&
                                item.Header.ToString().Contains(Translation.Get("NewFileNameFormat").Replace("{0}", "")) &&
                                !item.Header.ToString().EndsWith('*');

        var topLevel = TopLevel.GetTopLevel(ApiVault.Get().GetMainWindow());

        var files = await topLevel.StorageProvider.OpenFilePickerAsync(new FilePickerOpenOptions
        {
            Title = Translation.Get("WindowTitleOpenFilePicker"),
            AllowMultiple = true
        });

        files.ToList().ForEach(file => OpenFile(file.Path.AbsolutePath));
        if (untitledFileOpen) await CloseFile((ApiVault.Get().GetTabView().TabItems as IList)[0] as TabViewItem);
    }

<<<<<<< HEAD
    public static async void OpenFile(string path)
=======
    public async static void OpenFile(string path)
>>>>>>> faab0aff
    {
        if ((ApiVault.Get().GetTabView().TabItems as IList).Cast<TabViewItem>().Any(tab => tab.Tag.ToString().Equals(path)))
        {
            ApiVault.Get().GetTabView().SelectedItem = (ApiVault.Get().GetTabView().TabItems as IList).Cast<TabViewItem>().First(tab => tab.Tag.ToString() == path);
            return;
        }

        string fileName = Uri.UnescapeDataString(Path.GetFileName(path));
        TabViewItem tabItem = await FileBuilder.Build(fileName, path);
        (ApiVault.Get().GetTabView().TabItems as IList)?.Add(tabItem);

        await SyntaxLoader.RefreshSyntaxAsync(Path.GetExtension(path));
    }

    public static async Task<(bool, Exception)> SaveFile()
    {
        if (!ApiVault.Get().IsFileOpen()) return (true, null);

        try
        {
            TabViewItem item = ApiVault.Get().GetTabView().SelectedItem as TabViewItem;
            string path = item.Tag.ToString();

            if (string.IsNullOrEmpty(path))
            {
                SaveAsFile();
                return (true, null);
            }

            string textToWrite = ApiVault.Get().GetTextEditor().Text;
            using StreamWriter writer = new(path, false);
            await writer.WriteAsync(textToWrite);

            if (!item.Header.ToString().EndsWith('*')) return (true, null);
            item.Header = item.Header.ToString()[..^1];
        }
        catch (Exception e)
        {
            Log.Warning(e, "Failed to save file");
            return (false, e);
        }
        return (true, null);
    }

    public async static void SaveAsFile()
    {
        if (!ApiVault.Get().IsFileOpen()) return;

        var topLevel = TopLevel.GetTopLevel(ApiVault.Get().GetMainWindow());
        var tabView = ApiVault.Get().GetTabView();

        if (tabView.SelectedItem is not TabViewItem item) return;

        string header = item.Header.ToString().TrimEnd('*');
        string itemTag = item.Tag.ToString();
        IStorageFolder suggestedFolder = string.IsNullOrEmpty(itemTag)
            ? await topLevel.StorageProvider.TryGetWellKnownFolderAsync(WellKnownFolder.Documents)
            : await topLevel.StorageProvider.TryGetFolderFromPathAsync(itemTag);

        FilePickerFileType skriptFileType = new("Skript") { Patterns = ["*.sk"] };
        FilePickerFileType allFilesType = new("All Files") { Patterns = ["*"] };

        FilePickerSaveOptions saveOptions = new()
        {
            Title = Translation.Get("WindowTitleSaveFilePicker"),
            SuggestedFileName = header,
            DefaultExtension = Path.GetExtension(itemTag) ?? ".sk",
            FileTypeChoices = [skriptFileType, allFilesType],
            SuggestedStartLocation = suggestedFolder
        };

        var file = await topLevel.StorageProvider.SaveFilePickerAsync(saveOptions);

        if (file is null) return;

        string absolutePath = Uri.UnescapeDataString(file.Path.AbsolutePath);

        Directory.CreateDirectory(Path.GetDirectoryName(absolutePath));
        using var stream = File.OpenWrite(absolutePath);
        ApiVault.Get().GetTextEditor().Save(stream);

        item.Header = file.Name;
        item.Tag = Uri.UnescapeDataString(absolutePath);

        Icon.SetIcon(item);
        ToolTip toolTip = new()
        {
            Content = absolutePath,
        };
        ToolTip.SetTip(item, toolTip);
    }

    public async static void CloseFile(TabViewTabCloseRequestedEventArgs e) => await CloseFile(e.Tab);
    public async static void CloseCurrentFile() => await CloseFile(ApiVault.Get().GetTabView().SelectedItem as TabViewItem);

    public async static void CloseAllFiles()
    {
        ContentDialogResult result = await ApiVault.Get().ShowMessageWithIcon(Translation.Get("Attention"), Translation.Get("ClosingAllFiles"), new SymbolIconSource() { Symbol = Symbol.ImportantFilled });
        if (result != ContentDialogResult.Primary) return;

        List<TabViewItem> tabItems = (ApiVault.Get().GetTabView().TabItems as IList)?.Cast<TabViewItem>().ToList();
        tabItems.ForEach(DisposeEditorData);
        tabItems.ForEach(tabItem => (ApiVault.Get().GetTabView().TabItems as IList)?.Remove(tabItem));
        NewFile();
    }

    public static async Task CloseFile(TabViewItem item)
    {
        if (item.Content is TextEditor editor && !ApiVault.Get().OnFileClosing(editor)) return;



        DisposeEditorData(item);

        string header = item.Header.ToString();

        if (header.EndsWith('*'))
        {
            ContentDialogResult result = await ApiVault.Get().ShowMessageWithIcon(Translation.Get("Attention"), Translation.Get("ClosingUnsavedFile"), new SymbolIconSource() { Symbol = Symbol.ImportantFilled });
            if (result != ContentDialogResult.Primary) return;
        }

        var tabView = ApiVault.Get().GetTabView();
        var tabItems = tabView.TabItems as IList;

        tabItems?.Remove(item);

        if (tabItems.Count == 0) NewFile();
        FileBuilder.OpenedFiles.Remove(header);
        TabSwitchAction();
    }

    private static void DisposeEditorData(TabViewItem item)
    {
        if (item.Content is not TextEditor editor) return;

        TextEditorEventHandler.ScrollViewers.Remove(editor);
    }

    public static void SwitchTab(int index)
    {
        var tabView = ApiVault.Get().GetTabView();
        if (index < tabView.TabItems.Count()) tabView.SelectedIndex = index;
    }
}<|MERGE_RESOLUTION|>--- conflicted
+++ resolved
@@ -48,11 +48,7 @@
 
     private static int GetUntitledNumber() => (ApiVault.Get().GetTabView().TabItems as IList).Cast<TabViewItem>().Count(tab => RegexPattern.IsMatch(tab.Header.ToString())) + 1;
 
-<<<<<<< HEAD
     public static async void NewFile()
-=======
-    public async static void NewFile()
->>>>>>> faab0aff
     {
         string header = Translation.Get("NewFileNameFormat").Replace("{0}", GetUntitledNumber().ToString());
         TabViewItem tabItem = await FileBuilder.Build(header);
@@ -80,11 +76,7 @@
         if (untitledFileOpen) await CloseFile((ApiVault.Get().GetTabView().TabItems as IList)[0] as TabViewItem);
     }
 
-<<<<<<< HEAD
     public static async void OpenFile(string path)
-=======
-    public async static void OpenFile(string path)
->>>>>>> faab0aff
     {
         if ((ApiVault.Get().GetTabView().TabItems as IList).Cast<TabViewItem>().Any(tab => tab.Tag.ToString().Equals(path)))
         {
