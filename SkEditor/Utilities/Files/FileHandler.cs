﻿using Avalonia.Input;
using Avalonia.Platform.Storage;
using Avalonia.Threading;
using AvaloniaEdit;
using FluentAvalonia.UI.Controls;
using FluentAvalonia.UI.Windowing;
using SkEditor.API;
using SkEditor.Utilities.Projects;
using SkEditor.Views;
using System;
using System.Collections.Concurrent;
using System.Collections.Generic;
using System.IO;
using System.Linq;
using System.Threading;
using Path = System.IO.Path;

namespace SkEditor.Utilities.Files;
public class FileHandler
{
    private static readonly ConcurrentQueue<Action> SaveQueue = new();
    private static readonly AutoResetEvent SaveEvent = new(false);
    private static readonly Thread SaveThread;

    static FileHandler()
    {
        SaveThread = new Thread(ProcessSaveQueue)
        {
            IsBackground = true
        };
        SaveThread.Start();
    }

    private static void ProcessSaveQueue()
    {
        while (true)
        {
            SaveEvent.WaitOne();
            while (SaveQueue.TryDequeue(out var saveAction))
            {
                saveAction();
            }
        }
    }

    public static void QueueSave(Action saveAction)
    {
        SaveQueue.Enqueue(saveAction);
        SaveEvent.Set();
    }

    public static void SaveFile()
    {
        if (!SkEditorAPI.Files.IsEditorOpen())
            return;

        QueueSave(async () => await Dispatcher.UIThread.InvokeAsync(async () => 
            await SkEditorAPI.Files.Save(SkEditorAPI.Files.GetCurrentOpenedFile(), false)));
    }

    public static void SaveAsFile()
    {
        if (!SkEditorAPI.Files.IsEditorOpen())
            return;

        QueueSave(async () => await Dispatcher.UIThread.InvokeAsync(async () =>
            await SkEditorAPI.Files.Save(SkEditorAPI.Files.GetCurrentOpenedFile(), true)));
    }

    public static void SaveAllFiles()
    {
        var openedEditors = SkEditorAPI.Files.GetOpenedEditors();
        foreach (var file in openedEditors)
        {
            QueueSave(async () => await Dispatcher.UIThread.InvokeAsync(async () =>
                await SkEditorAPI.Files.Save(file, false)));
        }
    }

    public static Action<AppWindow, DragEventArgs> FileDropAction = (window, e) =>
    {
        try
        {
            string? folder = e.Data.GetFiles().FirstOrDefault(f => Directory.Exists(f.Path.AbsolutePath))?.Path.AbsolutePath;
            if (folder != null)
            {
                ProjectOpener.OpenProject(folder);
                return;
            }

            e.Data.GetFiles().Where(f => !Directory.Exists(f.Path.AbsolutePath)).ToList().ForEach(file =>
            {
                OpenFile(file.Path.AbsolutePath);
            });
        }
        catch { }
    };

    public static void TabSwitchAction()
    {
        if (SkEditorAPI.Files.GetOpenedTabs().Count == 0 || !SkEditorAPI.Files.IsEditorOpen())
            return;
        OpenedFile file = SkEditorAPI.Files.GetCurrentOpenedFile();

        var fileType = FileBuilder.OpenedFiles.GetValueOrDefault(file.Header.ToString());
        MainWindow.Instance.BottomBar.IsVisible = fileType?.NeedsBottomBar ?? true;
    }

    public static void NewFile()
    {
        SkEditorAPI.Files.NewFile();
    }

    public static async void OpenFile()
    {
        var files = await SkEditorAPI.Windows.GetMainWindow().StorageProvider.OpenFilePickerAsync(new FilePickerOpenOptions
        {
            Title = Translation.Get("WindowTitleOpenFilePicker"),
            AllowMultiple = true
        });

        files.ToList().ForEach(file => OpenFile(file.Path.AbsolutePath));
    }

    public static void OpenFile(string path)
    {
        SkEditorAPI.Files.OpenFile(path);
    }

    private static void AddChangeChecker(string path, TabViewItem tabItem)
    {
        if (!SkEditorAPI.Core.GetAppConfig().CheckForChanges || tabItem.Content is not TextEditor) return;

        FileSystemWatcher watcher = new(Path.GetDirectoryName(path), Path.GetFileName(path));
        watcher.Changed += (sender, e) => ChangeChecker.HasChangedDictionary[path] = true;
        (tabItem.Content as TextEditor).Unloaded += (sender, e) =>
        {
            if (SkEditorAPI.Files.GetOpenedFiles().FirstOrDefault(openedFile => openedFile.TabViewItem == tabItem) is not OpenedFile openedFile)
            {
                watcher.Dispose();
            }
        };
    }

<<<<<<< HEAD
=======
    public static async void SaveFile()
    {
        if (!SkEditorAPI.Files.IsEditorOpen())
            return;

        await SkEditorAPI.Files.Save(SkEditorAPI.Files.GetCurrentOpenedFile(), false);
    }

    public static async void SaveAsFile()
    {
        if (!SkEditorAPI.Files.IsEditorOpen())
            return;

        await SkEditorAPI.Files.Save(SkEditorAPI.Files.GetCurrentOpenedFile(), true);
    }

    public static void SaveAllFiles() =>
        SkEditorAPI.Files.GetOpenedEditors().ForEach(async file => await SkEditorAPI.Files.Save(file, false));

>>>>>>> c7462759
    public static void SwitchTab(int index)
    {
        if (index < SkEditorAPI.Files.GetOpenedTabs().Count) SkEditorAPI.Files.Select(index);
    }
}<|MERGE_RESOLUTION|>--- conflicted
+++ resolved
@@ -118,7 +118,7 @@
             Title = Translation.Get("WindowTitleOpenFilePicker"),
             AllowMultiple = true
         });
-
+      
         files.ToList().ForEach(file => OpenFile(file.Path.AbsolutePath));
     }
 
@@ -142,28 +142,6 @@
         };
     }
 
-<<<<<<< HEAD
-=======
-    public static async void SaveFile()
-    {
-        if (!SkEditorAPI.Files.IsEditorOpen())
-            return;
-
-        await SkEditorAPI.Files.Save(SkEditorAPI.Files.GetCurrentOpenedFile(), false);
-    }
-
-    public static async void SaveAsFile()
-    {
-        if (!SkEditorAPI.Files.IsEditorOpen())
-            return;
-
-        await SkEditorAPI.Files.Save(SkEditorAPI.Files.GetCurrentOpenedFile(), true);
-    }
-
-    public static void SaveAllFiles() =>
-        SkEditorAPI.Files.GetOpenedEditors().ForEach(async file => await SkEditorAPI.Files.Save(file, false));
-
->>>>>>> c7462759
     public static void SwitchTab(int index)
     {
         if (index < SkEditorAPI.Files.GetOpenedTabs().Count) SkEditorAPI.Files.Select(index);
