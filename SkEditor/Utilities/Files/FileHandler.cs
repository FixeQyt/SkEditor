﻿using Avalonia.Controls;
using Avalonia.Input;
using Avalonia.Platform.Storage;
using AvaloniaEdit;
using FluentAvalonia.Core;
using FluentAvalonia.UI.Controls;
using FluentAvalonia.UI.Windowing;
using Serilog;
using SkEditor.API;
using SkEditor.Utilities.Editor;
using SkEditor.Utilities.Syntax;
using System;
using System.Collections;
using System.Collections.Generic;
using System.IO;
using System.Linq;
using System.Text.RegularExpressions;
using System.Threading.Tasks;
<<<<<<< HEAD
using SkEditor.Utilities.Parser;
=======
using SkEditor.Views;
>>>>>>> 5265cbe9
using Path = System.IO.Path;

namespace SkEditor.Utilities.Files;
public class FileHandler
{
    public static Regex RegexPattern => new(Translation.Get("NewFileNameFormat").Replace("{0}", @"[0-9]+"));

    public static Action<AppWindow, DragEventArgs> FileDropAction = (window, e) =>
    {
        try
        {
            e.Data.GetFiles().Where(f => !Directory.Exists(f.Path.AbsolutePath)).ToList().ForEach(file =>
            {
                OpenFile(file.Path.AbsolutePath);
            });
        }
        catch { }
    };
    
<<<<<<< HEAD
    public static List<OpenedFile> OpenedFiles { get; } = new();
=======
    public static void TabSwitchAction()
    {
        var item = ApiVault.Get().GetTabView().SelectedItem as TabViewItem;
        if (item is null)
            return;
        var fileType = FileBuilder.OpenedFiles.GetValueOrDefault(item.Header.ToString());
        MainWindow.Instance.BottomBar.IsVisible = fileType?.NeedsBottomBar ?? true;
    }
>>>>>>> 5265cbe9

    private static int GetUntitledNumber() => (ApiVault.Get().GetTabView().TabItems as IList).Cast<TabViewItem>().Count(tab => RegexPattern.IsMatch(tab.Header.ToString())) + 1;

    public static async void NewFile()
    {
        string header = Translation.Get("NewFileNameFormat").Replace("{0}", GetUntitledNumber().ToString());
        TabViewItem tabItem = await FileBuilder.Build(header);
<<<<<<< HEAD
        OpenedFiles.Add(new OpenedFile()
        {
            Editor = tabItem.Content as TextEditor,
            Path = "",
            TabViewItem = tabItem,
            Parser = tabItem.Content is TextEditor editor 
                ? new CodeParser(editor)
                : null
        });
=======
        if (tabItem == null)
            return;
>>>>>>> 5265cbe9
        
        (ApiVault.Get().GetTabView().TabItems as IList)?.Add(tabItem);
    }

    public async static void OpenFile()
    {
        bool untitledFileOpen = ApiVault.Get().GetTabView().TabItems.Count() == 1 &&
                                ApiVault.Get().GetTextEditor() != null &&
                                ApiVault.Get().GetTextEditor().Text.Length == 0 &&
                                ApiVault.Get().GetTabView().SelectedItem is TabViewItem item &&
                                item.Header.ToString().Contains(Translation.Get("NewFileNameFormat").Replace("{0}", "")) &&
                                !item.Header.ToString().EndsWith('*');

        var topLevel = TopLevel.GetTopLevel(ApiVault.Get().GetMainWindow());

        var files = await topLevel.StorageProvider.OpenFilePickerAsync(new FilePickerOpenOptions
        {
            Title = Translation.Get("WindowTitleOpenFilePicker"),
            AllowMultiple = true
        });

        files.ToList().ForEach(file => OpenFile(file.Path.AbsolutePath));
        if (untitledFileOpen) await CloseFile((ApiVault.Get().GetTabView().TabItems as IList)[0] as TabViewItem);
    }

    public static async void OpenFile(string path)
    {
        if ((ApiVault.Get().GetTabView().TabItems as IList).Cast<TabViewItem>().Any(tab => tab.Tag.ToString().Equals(path)))
        {
            ApiVault.Get().GetTabView().SelectedItem = (ApiVault.Get().GetTabView().TabItems as IList).Cast<TabViewItem>().First(tab => tab.Tag.ToString() == path);
            return;
        }

        string fileName = Uri.UnescapeDataString(Path.GetFileName(path));
        TabViewItem tabItem = await FileBuilder.Build(fileName, path);
        if (tabItem == null)
            return;
        
        (ApiVault.Get().GetTabView().TabItems as IList)?.Add(tabItem);
        OpenedFiles.Add(new OpenedFile()
        {
            Editor = tabItem.Content as TextEditor,
            Path = path,
            TabViewItem = tabItem,
            Parser = tabItem.Content is TextEditor editor 
                ? new CodeParser(editor)
                : null
        });

        await SyntaxLoader.RefreshSyntaxAsync(Path.GetExtension(path));
    }

    public static async Task<(bool, Exception)> SaveFile()
    {
        if (!ApiVault.Get().IsFileOpen()) return (true, null);

        try
        {
            TabViewItem item = ApiVault.Get().GetTabView().SelectedItem as TabViewItem;
            string path = item.Tag.ToString();

            if (string.IsNullOrEmpty(path))
            {
                SaveAsFile();
                return (true, null);
            }

            string textToWrite = ApiVault.Get().GetTextEditor().Text;
            using StreamWriter writer = new(path, false);
            await writer.WriteAsync(textToWrite);

            if (!item.Header.ToString().EndsWith('*')) return (true, null);
            item.Header = item.Header.ToString()[..^1];
        }
        catch (Exception e)
        {
            Log.Warning(e, "Failed to save file");
            return (false, e);
        }
        return (true, null);
    }

    public async static void SaveAsFile()
    {
        if (!ApiVault.Get().IsFileOpen()) return;

        var topLevel = TopLevel.GetTopLevel(ApiVault.Get().GetMainWindow());
        var tabView = ApiVault.Get().GetTabView();

        if (tabView.SelectedItem is not TabViewItem item) return;

        string header = item.Header.ToString().TrimEnd('*');
        string itemTag = item.Tag.ToString();
        IStorageFolder suggestedFolder = string.IsNullOrEmpty(itemTag)
            ? await topLevel.StorageProvider.TryGetWellKnownFolderAsync(WellKnownFolder.Documents)
            : await topLevel.StorageProvider.TryGetFolderFromPathAsync(itemTag);

        FilePickerFileType skriptFileType = new("Skript") { Patterns = ["*.sk"] };
        FilePickerFileType allFilesType = new("All Files") { Patterns = ["*"] };

        FilePickerSaveOptions saveOptions = new()
        {
            Title = Translation.Get("WindowTitleSaveFilePicker"),
            SuggestedFileName = header,
            DefaultExtension = Path.GetExtension(itemTag) ?? ".sk",
            FileTypeChoices = [skriptFileType, allFilesType],
            SuggestedStartLocation = suggestedFolder
        };

        var file = await topLevel.StorageProvider.SaveFilePickerAsync(saveOptions);

        if (file is null) return;

        string absolutePath = Uri.UnescapeDataString(file.Path.AbsolutePath);

        Directory.CreateDirectory(Path.GetDirectoryName(absolutePath));
        using var stream = File.OpenWrite(absolutePath);
        ApiVault.Get().GetTextEditor().Save(stream);

        item.Header = file.Name;
        item.Tag = Uri.UnescapeDataString(absolutePath);

        Icon.SetIcon(item);
        ToolTip toolTip = new()
        {
            Content = absolutePath,
        };
        ToolTip.SetTip(item, toolTip);
    }

    public async static void CloseFile(TabViewTabCloseRequestedEventArgs e) => await CloseFile(e.Tab);
    public async static void CloseCurrentFile() => await CloseFile(ApiVault.Get().GetTabView().SelectedItem as TabViewItem);

    public async static void CloseAllFiles()
    {
        ContentDialogResult result = await ApiVault.Get().ShowMessageWithIcon(Translation.Get("Attention"), Translation.Get("ClosingAllFiles"), new SymbolIconSource() { Symbol = Symbol.ImportantFilled });
        if (result != ContentDialogResult.Primary) return;

        List<TabViewItem> tabItems = (ApiVault.Get().GetTabView().TabItems as IList)?.Cast<TabViewItem>().ToList();
        tabItems.ForEach(DisposeEditorData);
        tabItems.ForEach(tabItem => (ApiVault.Get().GetTabView().TabItems as IList)?.Remove(tabItem));
        NewFile();
    }

    public static async Task CloseFile(TabViewItem item)
    {
        if (item.Content is TextEditor editor && !ApiVault.Get().OnFileClosing(editor)) return;



        DisposeEditorData(item);

        string header = item.Header.ToString();

        if (header.EndsWith('*'))
        {
            ContentDialogResult result = await ApiVault.Get().ShowMessageWithIcon(Translation.Get("Attention"), Translation.Get("ClosingUnsavedFile"), new SymbolIconSource() { Symbol = Symbol.ImportantFilled });
            if (result != ContentDialogResult.Primary) return;
        }

        var tabView = ApiVault.Get().GetTabView();
        var tabItems = tabView.TabItems as IList;

        OpenedFiles.RemoveAll(openedFile => openedFile.TabViewItem == item);
        tabItems?.Remove(item);
        
        if (tabItems.Count == 0) NewFile();
        FileBuilder.OpenedFiles.Remove(header);
        TabSwitchAction();
    }

    private static void DisposeEditorData(TabViewItem item)
    {
        if (item.Content is not TextEditor editor) return;

        TextEditorEventHandler.ScrollViewers.Remove(editor);
    }

    public static void SwitchTab(int index)
    {
        var tabView = ApiVault.Get().GetTabView();
        if (index < tabView.TabItems.Count()) tabView.SelectedIndex = index;
    }
}<|MERGE_RESOLUTION|>--- conflicted
+++ resolved
@@ -16,11 +16,8 @@
 using System.Linq;
 using System.Text.RegularExpressions;
 using System.Threading.Tasks;
-<<<<<<< HEAD
 using SkEditor.Utilities.Parser;
-=======
 using SkEditor.Views;
->>>>>>> 5265cbe9
 using Path = System.IO.Path;
 
 namespace SkEditor.Utilities.Files;
@@ -40,9 +37,9 @@
         catch { }
     };
     
-<<<<<<< HEAD
+
     public static List<OpenedFile> OpenedFiles { get; } = new();
-=======
+
     public static void TabSwitchAction()
     {
         var item = ApiVault.Get().GetTabView().SelectedItem as TabViewItem;
@@ -51,7 +48,7 @@
         var fileType = FileBuilder.OpenedFiles.GetValueOrDefault(item.Header.ToString());
         MainWindow.Instance.BottomBar.IsVisible = fileType?.NeedsBottomBar ?? true;
     }
->>>>>>> 5265cbe9
+
 
     private static int GetUntitledNumber() => (ApiVault.Get().GetTabView().TabItems as IList).Cast<TabViewItem>().Count(tab => RegexPattern.IsMatch(tab.Header.ToString())) + 1;
 
@@ -59,7 +56,10 @@
     {
         string header = Translation.Get("NewFileNameFormat").Replace("{0}", GetUntitledNumber().ToString());
         TabViewItem tabItem = await FileBuilder.Build(header);
-<<<<<<< HEAD
+      
+        if (tabItem == null)
+            return;
+
         OpenedFiles.Add(new OpenedFile()
         {
             Editor = tabItem.Content as TextEditor,
@@ -69,10 +69,6 @@
                 ? new CodeParser(editor)
                 : null
         });
-=======
-        if (tabItem == null)
-            return;
->>>>>>> 5265cbe9
         
         (ApiVault.Get().GetTabView().TabItems as IList)?.Add(tabItem);
     }
