﻿using Avalonia;
using Avalonia.Controls;
using Avalonia.Interactivity;
using Avalonia.Media;
using Avalonia.Media.Immutable;
using Avalonia.Threading;
using AvaloniaEdit;
using AvaloniaEdit.Editing;
using CommunityToolkit.Mvvm.Input;
using FluentAvalonia.UI.Controls;
using SkEditor.API;
using SkEditor.Utilities.Completion;
using SkEditor.Utilities.Editor;
using System;
using System.IO;
using System.Linq;
using System.Threading.Tasks;

namespace SkEditor.Utilities.Files;

public class FileBuilder
{
    public async static Task<TabViewItem> Build(string header, string path = "")
    {
        TextEditor editor = await GetDefaultEditor(path);
        TabViewItem tabViewItem = new()
        {
            Header = header,
            IsSelected = true,
            Content = editor,
            Tag = string.Empty
        };

        if (!string.IsNullOrWhiteSpace(path))
        {
            tabViewItem.Tag = Uri.UnescapeDataString(path);

            ToolTip toolTip = new()
            {
                Content = path,
            };

            ToolTip.SetShowDelay(tabViewItem, 1200);
            ToolTip.SetTip(tabViewItem, toolTip);

            Icon.SetIcon(tabViewItem);
        }

        ApiVault.Get().OnFileCreated(editor);
        Dispatcher.UIThread.Post(() => TextEditorEventHandler.CheckForHex(editor));

        return tabViewItem;
    }

    private async static Task<TextEditor> GetDefaultEditor(string path)
    {
        AppConfig config = ApiVault.Get().GetAppConfig();

        TextEditor editor = new()
        {
            ShowLineNumbers = true,
            Foreground = (ImmutableSolidColorBrush)Application.Current.FindResource("EditorTextColor"),
            Background = (ImmutableSolidColorBrush)Application.Current.FindResource("EditorBackgroundColor"),
            LineNumbersForeground = (ImmutableSolidColorBrush)Application.Current.FindResource("LineNumbersColor"),
            FontSize = 16,
            WordWrap = config.IsWrappingEnabled,
        };

        editor.ContextFlyout = GetContextMenu(editor);

        if (config.Font.Equals("Default"))
        {
            Application.Current.TryGetResource("JetBrainsFont", Avalonia.Styling.ThemeVariant.Default, out object font);
            editor.FontFamily = (FontFamily)font;
        }
        else
        {
            editor.FontFamily = new FontFamily(config.Font);
        }

        if (!string.IsNullOrWhiteSpace(path))
        {
            path = Uri.UnescapeDataString(path);
            if (File.Exists(path))
            {
                editor.Text = await File.ReadAllTextAsync(path);
            }
        }

        editor = AddEventHandlers(editor);
        editor = SetOptions(editor);

        return editor;
    }

    private static TextEditor AddEventHandlers(TextEditor editor)
    {
        editor.TextArea.PointerWheelChanged += TextEditorEventHandler.OnZoom;
        editor.TextArea.Loaded += (sender, e) => editor.Focus();
        editor.TextChanged += TextEditorEventHandler.OnTextChanged;
        editor.TextArea.TextEntered += TextEditorEventHandler.DoAutoIndent;
        editor.TextArea.TextEntered += TextEditorEventHandler.DoAutoPairing;
<<<<<<< HEAD
        editor.TextChanged += (sender, args) => ApiVault.Get().GetOpenedFile().Parser.IsParsed = false;
        editor.Document.TextChanged += TextEditorEventHandler.CheckForHex;
=======
        if (ApiVault.Get().GetAppConfig().EnableHexPreview)
        {
            editor.Document.TextChanged += (_, _) => TextEditorEventHandler.CheckForHex(editor);
        }
>>>>>>> 733541c8
        editor.TextArea.Caret.PositionChanged += (sender, e) =>
        {
            ApiVault.Get().GetMainWindow().BottomBar.UpdatePosition();
        };
        editor.TextArea.KeyDown += TextEditorEventHandler.OnKeyDown;
        editor.TextArea.TextView.PointerPressed += TextEditorEventHandler.OnPointerPressed;
        editor.TextArea.SelectionChanged += SelectionHandler.OnSelectionChanged;

        if (ApiVault.Get().GetAppConfig().EnableAutoCompletionExperiment)
        {
            editor.TextChanged += CompletionHandler.OnTextChanged;
            editor.TextArea.AddHandler(Avalonia.Input.InputElement.KeyDownEvent, CompletionHandler.OnKeyDown, handledEventsToo: true, routes: RoutingStrategies.Tunnel);
        }

        editor.TextArea.TextPasting += TextEditorEventHandler.OnTextPasting;

        return editor;
    }

    private static TextEditor SetOptions(TextEditor editor)
    {
        editor.TextArea.TextView.LinkTextForegroundBrush = new ImmutableSolidColorBrush(Color.Parse("#1a94c4"));
        editor.TextArea.TextView.LinkTextUnderline = true;
        editor.TextArea.SelectionBrush = (ImmutableSolidColorBrush)Application.Current.FindResource("SelectionColor");
        editor.TextArea.RightClickMovesCaret = true;

        editor.TextArea.LeftMargins.OfType<LineNumberMargin>().FirstOrDefault().Margin = new Thickness(10, 0);

        editor.Options.AllowScrollBelowDocument = true;
        editor.Options.CutCopyWholeLine = true;
        
        editor.Options.ConvertTabsToSpaces = ApiVault.Get().GetAppConfig().UseSpacesInsteadOfTabs;
        editor.Options.IndentationSize = ApiVault.Get().GetAppConfig().TabSize;

        return editor;
    }

    private static MenuFlyout GetContextMenu(TextEditor editor)
    {
        var commands = new[]
        {
            new { Header = "MenuHeaderCopy", Command = new RelayCommand(editor.Copy), Icon = Symbol.Copy },
            new { Header = "MenuHeaderPaste", Command = new RelayCommand(editor.Paste), Icon = Symbol.Paste },
            new { Header = "MenuHeaderCut", Command = new RelayCommand(editor.Cut), Icon = Symbol.Cut },
            new { Header = "MenuHeaderUndo", Command = new RelayCommand(() => editor.Undo()), Icon = Symbol.Undo },
            new { Header = "MenuHeaderRedo", Command = new RelayCommand(() => editor.Redo()), Icon = Symbol.Redo },
            new { Header = "MenuHeaderDuplicate", Command = new RelayCommand(() => CustomCommandsHandler.OnDuplicateCommandExecuted(editor.TextArea)), Icon = Symbol.Copy },
            new { Header = "MenuHeaderComment", Command = new RelayCommand(() => CustomCommandsHandler.OnCommentCommandExecuted(editor.TextArea)), Icon = Symbol.Comment },
            new { Header = "MenuHeaderDelete", Command = new RelayCommand(editor.Delete), Icon = Symbol.Delete },
            new { Header = "MenuHeaderRefactor", Command = new RelayCommand(() => CustomCommandsHandler.OnRefactorCommandExecuted(editor)), Icon = Symbol.Rename },
        };

        var contextMenu = new MenuFlyout();
        commands.Select(item => new MenuItem
        {
            Header = Translation.Get(item.Header),
            Command = item.Command,
            Icon = new SymbolIcon { Symbol = item.Icon, FontSize = 20 }
        }).ToList().ForEach(item => contextMenu.Items.Add(item));

        return contextMenu;
    }
}<|MERGE_RESOLUTION|>--- conflicted
+++ resolved
@@ -100,15 +100,11 @@
         editor.TextChanged += TextEditorEventHandler.OnTextChanged;
         editor.TextArea.TextEntered += TextEditorEventHandler.DoAutoIndent;
         editor.TextArea.TextEntered += TextEditorEventHandler.DoAutoPairing;
-<<<<<<< HEAD
         editor.TextChanged += (sender, args) => ApiVault.Get().GetOpenedFile().Parser.IsParsed = false;
-        editor.Document.TextChanged += TextEditorEventHandler.CheckForHex;
-=======
         if (ApiVault.Get().GetAppConfig().EnableHexPreview)
         {
             editor.Document.TextChanged += (_, _) => TextEditorEventHandler.CheckForHex(editor);
         }
->>>>>>> 733541c8
         editor.TextArea.Caret.PositionChanged += (sender, e) =>
         {
             ApiVault.Get().GetMainWindow().BottomBar.UpdatePosition();
