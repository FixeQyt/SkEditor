--- conflicted
+++ resolved
@@ -252,10 +252,7 @@
             new { Header = "MenuHeaderDuplicate", Command = new RelayCommand(() => CustomCommandsHandler.OnDuplicateCommandExecuted(editor.TextArea)), Icon = Symbol.Copy },
             new { Header = "MenuHeaderComment", Command = new RelayCommand(() => CustomCommandsHandler.OnCommentCommandExecuted(editor.TextArea)), Icon = Symbol.Comment },
             new { Header = "MenuHeaderGoToLine", Command = new RelayCommand(() => new GoToLine().ShowDialog(ApiVault.Get().GetMainWindow())), Icon = Symbol.Find },
-<<<<<<< HEAD
             new { Header = "MenuHeaderTrimWhitespaces", Command = new RelayCommand(() => CustomCommandsHandler.OnTrimWhitespacesCommandExecuted(editor.TextArea)), Icon = Symbol.Remove },
-=======
->>>>>>> b1513f78
             new { Header = "MenuHeaderDelete", Command = new RelayCommand(editor.Delete), Icon = Symbol.Delete },
             new { Header = "MenuHeaderRefactor", Command = new RelayCommand(() => CustomCommandsHandler.OnRefactorCommandExecuted(editor)), Icon = Symbol.Rename },
         };
