﻿using Avalonia;
using Avalonia.Controls;
using Avalonia.Interactivity;
using Avalonia.Media;
using Avalonia.Media.Immutable;
using Avalonia.Threading;
using AvaloniaEdit;
using AvaloniaEdit.Editing;
using CommunityToolkit.Mvvm.Input;
using FluentAvalonia.UI.Controls;
using SkEditor.API;
using SkEditor.Utilities.Completion;
using SkEditor.Utilities.Editor;
using System;
using System.Collections.Generic;
using System.IO;
using System.Linq;
using System.Threading.Tasks;
<<<<<<< HEAD
using SkEditor.Views;
using SkEditor.Views.FileTypes;
=======
>>>>>>> faab0aff

namespace SkEditor.Utilities.Files;

public class FileBuilder
{
<<<<<<< HEAD
    public static readonly Dictionary<string, FileTypes.FileType> OpenedFiles = new();
    
    public static async Task<TabViewItem> Build(string header, string path = "")
    {
        var fileType = await GetFileDisplay(path);
=======
    public async static Task<TabViewItem> Build(string header, string path = "")
    {
        TextEditor editor = await GetDefaultEditor(path);
>>>>>>> faab0aff
        TabViewItem tabViewItem = new()
        {
            Header = header,
            IsSelected = true,
            Content = fileType.Display,
            Tag = string.Empty
        };

        MainWindow.Instance.BottomBar.IsVisible = fileType.NeedsBottomBar;

        if (!string.IsNullOrWhiteSpace(path))
        {
            tabViewItem.Tag = Uri.UnescapeDataString(path);

            ToolTip toolTip = new()
            {
                Content = path,
            };

            ToolTip.SetShowDelay(tabViewItem, 1200);
            ToolTip.SetTip(tabViewItem, toolTip);

            Icon.SetIcon(tabViewItem);
        }

<<<<<<< HEAD
        if (fileType.IsEditor) 
            ApiVault.Get().OnFileCreated(fileType.Display as TextEditor);
=======
        ApiVault.Get().OnFileCreated(editor);
        Dispatcher.UIThread.Post(() => TextEditorEventHandler.CheckForHex(editor));
>>>>>>> faab0aff

        if (OpenedFiles.ContainsKey(header))
            OpenedFiles.Remove(header);
        
        OpenedFiles.Add(header, fileType);
        return tabViewItem;
    }

<<<<<<< HEAD
    private static async Task<FileTypes.FileType> GetFileDisplay(string path)
    {
        FileTypes.FileType? fileType = null;
        if (FileTypes.RegisteredFileTypes.ContainsKey(Path.GetExtension(path)))
        {
            var handlers = FileTypes.RegisteredFileTypes[Path.GetExtension(path)];
            if (handlers.Count == 1)
            {
                fileType = handlers[0].Handle(path);
            }
            else
            {
                var ext = Path.GetExtension(path);
                if (ApiVault.Get().GetAppConfig().PreferredFileAssociations.ContainsKey(ext))
                {
                    var pref = ApiVault.Get().GetAppConfig().PreferredFileAssociations[ext];
                    if (pref == "SkEditor")
                    {
                        fileType = handlers.Find(association => !association.IsFromAddon).Handle(path);
                    }
                    else
                    {
                        var preferred = handlers.Find(association => association.IsFromAddon &&
                            association.Addon.Name == ApiVault.Get().GetAppConfig().PreferredFileAssociations[ext]);
                        if (preferred != null)
                        {
                            fileType = preferred.Handle(path);
                        }
                        else
                        {
                            ApiVault.Get().GetAppConfig().PreferredFileAssociations.Remove(ext);
                        }
                    }
                }

                if (fileType == null)
                {
                    var window = new AssociationSelectionWindow(path, handlers);
                    await window.ShowDialog(MainWindow.Instance);
                    var selected = window.SelectedAssociation;
                    ApiVault.Get().Log("Selected: " + (selected == null ? "null" : (
                        selected.IsFromAddon ? selected.Addon.Name : "SkEditor")));
                    if (selected != null)
                    {
                        fileType = selected.Handle(path);
                        if (window.RememberCheck.IsChecked == true)
                        {
                            ApiVault.Get().GetAppConfig().PreferredFileAssociations[ext] = selected.IsFromAddon ? selected.Addon.Name : "SkEditor";
                        }
                        else
                        {
                            ApiVault.Get().GetAppConfig().PreferredFileAssociations.Remove(ext);
                        }
                        ApiVault.Get().GetAppConfig().Save();
                    }
                }
            }
        }
        
        ApiVault.Get().Log($"FileBuilder.GetFileDisplay: {path} => {fileType?.Display.GetType().Name ?? "null"}");
        return fileType ?? GetDefaultEditor(path);
    }

    private static FileTypes.FileType GetDefaultEditor(string path)
=======
    private async static Task<TextEditor> GetDefaultEditor(string path)
>>>>>>> faab0aff
    {
        AppConfig config = ApiVault.Get().GetAppConfig();

        TextEditor editor = new()
        {
            ShowLineNumbers = true,
            Foreground = (ImmutableSolidColorBrush)Application.Current.FindResource("EditorTextColor"),
            Background = (ImmutableSolidColorBrush)Application.Current.FindResource("EditorBackgroundColor"),
            LineNumbersForeground = (ImmutableSolidColorBrush)Application.Current.FindResource("LineNumbersColor"),
            FontSize = 16,
            WordWrap = config.IsWrappingEnabled,
        };

        editor.ContextFlyout = GetContextMenu(editor);

        if (config.Font.Equals("Default"))
        {
            Application.Current.TryGetResource("JetBrainsFont", Avalonia.Styling.ThemeVariant.Default, out object font);
            editor.FontFamily = (FontFamily)font;
        }
        else
        {
            editor.FontFamily = new FontFamily(config.Font);
        }

        if (!string.IsNullOrWhiteSpace(path))
        {
            path = Uri.UnescapeDataString(path);
            if (File.Exists(path))
            {
                editor.Text = await File.ReadAllTextAsync(path);
            }
        }

        editor = AddEventHandlers(editor);
        editor = SetOptions(editor);

        return new FileTypes.FileType(editor, path, true);
    }

    private static TextEditor AddEventHandlers(TextEditor editor)
    {
        editor.TextArea.PointerWheelChanged += TextEditorEventHandler.OnZoom;
        editor.TextArea.Loaded += (sender, e) => editor.Focus();
        editor.TextChanged += TextEditorEventHandler.OnTextChanged;
        editor.TextArea.TextEntered += TextEditorEventHandler.DoAutoIndent;
        editor.TextArea.TextEntered += TextEditorEventHandler.DoAutoPairing;
        if (ApiVault.Get().GetAppConfig().EnableHexPreview)
        {
            editor.Document.TextChanged += (_, _) => TextEditorEventHandler.CheckForHex(editor);
        }
        editor.TextArea.Caret.PositionChanged += (sender, e) =>
        {
            ApiVault.Get().GetMainWindow().BottomBar.UpdatePosition();
        };
        editor.TextArea.KeyDown += TextEditorEventHandler.OnKeyDown;
        editor.TextArea.TextView.PointerPressed += TextEditorEventHandler.OnPointerPressed;
        editor.TextArea.SelectionChanged += SelectionHandler.OnSelectionChanged;

        if (ApiVault.Get().GetAppConfig().EnableAutoCompletionExperiment)
        {
            editor.TextChanged += CompletionHandler.OnTextChanged;
            editor.TextArea.AddHandler(Avalonia.Input.InputElement.KeyDownEvent, CompletionHandler.OnKeyDown, handledEventsToo: true, routes: RoutingStrategies.Tunnel);
        }

        editor.TextArea.TextPasting += TextEditorEventHandler.OnTextPasting;

        return editor;
    }

    private static TextEditor SetOptions(TextEditor editor)
    {
        editor.TextArea.TextView.LinkTextForegroundBrush = new ImmutableSolidColorBrush(Color.Parse("#1a94c4"));
        editor.TextArea.TextView.LinkTextUnderline = true;
        editor.TextArea.SelectionBrush = (ImmutableSolidColorBrush)Application.Current.FindResource("SelectionColor");

        editor.TextArea.LeftMargins.OfType<LineNumberMargin>().FirstOrDefault().Margin = new Thickness(10, 0);

        editor.Options.AllowScrollBelowDocument = true;
        editor.Options.CutCopyWholeLine = true;

        return editor;
    }

    private static MenuFlyout GetContextMenu(TextEditor editor)
    {
        var commands = new[]
        {
            new { Header = "MenuHeaderCopy", Command = new RelayCommand(editor.Copy), Icon = Symbol.Copy },
            new { Header = "MenuHeaderPaste", Command = new RelayCommand(editor.Paste), Icon = Symbol.Paste },
            new { Header = "MenuHeaderCut", Command = new RelayCommand(editor.Cut), Icon = Symbol.Cut },
            new { Header = "MenuHeaderUndo", Command = new RelayCommand(() => editor.Undo()), Icon = Symbol.Undo },
            new { Header = "MenuHeaderRedo", Command = new RelayCommand(() => editor.Redo()), Icon = Symbol.Redo },
            new { Header = "MenuHeaderDuplicate", Command = new RelayCommand(() => CustomCommandsHandler.OnDuplicateCommandExecuted(editor.TextArea)), Icon = Symbol.Copy },
            new { Header = "MenuHeaderComment", Command = new RelayCommand(() => CustomCommandsHandler.OnCommentCommandExecuted(editor.TextArea)), Icon = Symbol.Comment },
            new { Header = "MenuHeaderDelete", Command = new RelayCommand(editor.Delete), Icon = Symbol.Delete }
        };

        var contextMenu = new MenuFlyout();
        commands.Select(item => new MenuItem
        {
            Header = Translation.Get(item.Header),
            Command = item.Command,
            Icon = new SymbolIcon { Symbol = item.Icon, FontSize = 20 }
        }).ToList().ForEach(item => contextMenu.Items.Add(item));

        return contextMenu;
    }
}<|MERGE_RESOLUTION|>--- conflicted
+++ resolved
@@ -16,27 +16,18 @@
 using System.IO;
 using System.Linq;
 using System.Threading.Tasks;
-<<<<<<< HEAD
 using SkEditor.Views;
 using SkEditor.Views.FileTypes;
-=======
->>>>>>> faab0aff
 
 namespace SkEditor.Utilities.Files;
 
 public class FileBuilder
 {
-<<<<<<< HEAD
     public static readonly Dictionary<string, FileTypes.FileType> OpenedFiles = new();
     
     public static async Task<TabViewItem> Build(string header, string path = "")
     {
         var fileType = await GetFileDisplay(path);
-=======
-    public async static Task<TabViewItem> Build(string header, string path = "")
-    {
-        TextEditor editor = await GetDefaultEditor(path);
->>>>>>> faab0aff
         TabViewItem tabViewItem = new()
         {
             Header = header,
@@ -62,13 +53,10 @@
             Icon.SetIcon(tabViewItem);
         }
 
-<<<<<<< HEAD
-        if (fileType.IsEditor) 
+        if (fileType.IsEditor) {
             ApiVault.Get().OnFileCreated(fileType.Display as TextEditor);
-=======
-        ApiVault.Get().OnFileCreated(editor);
-        Dispatcher.UIThread.Post(() => TextEditorEventHandler.CheckForHex(editor));
->>>>>>> faab0aff
+            Dispatcher.UIThread.Post(() => TextEditorEventHandler.CheckForHex(editor));
+        }
 
         if (OpenedFiles.ContainsKey(header))
             OpenedFiles.Remove(header);
@@ -77,7 +65,6 @@
         return tabViewItem;
     }
 
-<<<<<<< HEAD
     private static async Task<FileTypes.FileType> GetFileDisplay(string path)
     {
         FileTypes.FileType? fileType = null;
@@ -142,9 +129,6 @@
     }
 
     private static FileTypes.FileType GetDefaultEditor(string path)
-=======
-    private async static Task<TextEditor> GetDefaultEditor(string path)
->>>>>>> faab0aff
     {
         AppConfig config = ApiVault.Get().GetAppConfig();
 
