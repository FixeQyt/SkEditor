using System.Collections.Generic;
using Avalonia.Controls;
using Avalonia.Media;
using CommunityToolkit.Mvvm.Input;
<<<<<<< HEAD
using SkEditor.Utilities.Projects;
=======
using FluentAvalonia.UI.Controls;
using SkEditor.Controls.Sidebar;
using SkEditor.Utilities;
>>>>>>> 50cbb94f

namespace SkEditor.Controls;
public partial class SideBarControl : UserControl
{
    private static readonly List<SidebarPanel> Panels = new();
    
    public readonly ExplorerSidebarPanel.ExplorerPanel ProjectPanel = new();
    
    public static void RegisterPanel(SidebarPanel panel)
    {
        Panels.Add(panel);
    }
    
    private SidebarPanel? _currentPanel;
    public SideBarControl()
    {
        InitializeComponent();
        
        RegisterPanel(ProjectPanel);
    }

    public void LoadPanels()
    {
        foreach (SidebarPanel panel in Panels)
        {
            var btn = CreatePanelButton(panel);
            var content = panel.Content;
            content.Width = 0;
            
            btn.Command = new RelayCommand(() =>
            {
                if (_currentPanel == panel)
                {
                    _currentPanel.Content.Width = 0; // Close current panel
                    
                    _currentPanel.OnClose();
                    _currentPanel = null;
                    
                    return;
                }
                
                if (panel.IsDisabled) 
                    return;
                
                if (_currentPanel != null)
                {
                    _currentPanel.OnClose();
                    _currentPanel.Content.Width = 0; // Close current panel
                    _currentPanel = null;
                }
                
                _currentPanel = panel;
                _currentPanel.Content.Width = 250;
                _currentPanel.OnOpen();
            });
            
            GridPanels.Children.Add(content);
            Grid.SetColumn(content, 1);
            
            Buttons.Children.Add(btn);
        }
    }

    private Button CreatePanelButton(SidebarPanel panel)
    {
        var icon = panel.Icon;
        if (icon is SymbolIconSource symbolIcon) symbolIcon.FontSize = 24;
        IconSourceElement iconElement = new()
        {
            IconSource = icon,
            Width = 24,
            Height = 24,
            Foreground = new SolidColorBrush(Color.Parse("#bfffffff")),
        };
        
        Button button = new()
        {
<<<<<<< HEAD
            ScrollViewer.SetHorizontalScrollBarVisibility(FileTreeView, Avalonia.Controls.Primitives.ScrollBarVisibility.Disabled);
            ScrollViewer.SetVerticalScrollBarVisibility(FileTreeView, Avalonia.Controls.Primitives.ScrollBarVisibility.Auto);
            ExtendedSideBar.Width = ExtendedSideBar.Width == 0 ? 250 : 0;
        });
        OpenProjectButton.Command = new RelayCommand(ProjectOpener.OpenProject);
=======
            Height = 36,
            Width = 36,
            Classes = { "barButton" },
            Content = iconElement,
            IsEnabled = !panel.IsDisabled,
        };
        
        return button;
>>>>>>> 50cbb94f
    }
}<|MERGE_RESOLUTION|>--- conflicted
+++ resolved
@@ -2,13 +2,9 @@
 using Avalonia.Controls;
 using Avalonia.Media;
 using CommunityToolkit.Mvvm.Input;
-<<<<<<< HEAD
-using SkEditor.Utilities.Projects;
-=======
 using FluentAvalonia.UI.Controls;
 using SkEditor.Controls.Sidebar;
 using SkEditor.Utilities;
->>>>>>> 50cbb94f
 
 namespace SkEditor.Controls;
 public partial class SideBarControl : UserControl
@@ -86,13 +82,6 @@
         
         Button button = new()
         {
-<<<<<<< HEAD
-            ScrollViewer.SetHorizontalScrollBarVisibility(FileTreeView, Avalonia.Controls.Primitives.ScrollBarVisibility.Disabled);
-            ScrollViewer.SetVerticalScrollBarVisibility(FileTreeView, Avalonia.Controls.Primitives.ScrollBarVisibility.Auto);
-            ExtendedSideBar.Width = ExtendedSideBar.Width == 0 ? 250 : 0;
-        });
-        OpenProjectButton.Command = new RelayCommand(ProjectOpener.OpenProject);
-=======
             Height = 36,
             Width = 36,
             Classes = { "barButton" },
@@ -101,6 +90,5 @@
         };
         
         return button;
->>>>>>> 50cbb94f
     }
 }