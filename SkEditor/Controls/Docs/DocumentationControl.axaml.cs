--- conflicted
+++ resolved
@@ -1,8 +1,4 @@
-<<<<<<< HEAD
-using System;
-=======
 ﻿using System;
->>>>>>> 0bf02718
 using System.Collections.Generic;
 using System.Linq;
 using System.Threading.Tasks;
@@ -47,23 +43,14 @@
         DownloadAllButton.Command = new RelayCommand(DownloadAllEntries);
         RetrieveSkriptHubDocsButton.Command = new RelayCommand(async () =>
         {
-<<<<<<< HEAD
             var response = await SkEditorAPI.Windows.ShowDialog(Translation.Get("Attention"),
                 Translation.Get("DocumentationWindowFetchWarning"),
-=======
-            var response = await ApiVault.Get().ShowMessageWithIcon(Translation.Get("Attention"),
-                Translation.Get("DocumentationWindowFetchWarning"), 
->>>>>>> 0bf02718
                 new SymbolIconSource { Symbol = Symbol.ImportantFilled });
             if (response == ContentDialogResult.Primary)
             {
                 var provider = IDocProvider.Providers[DocProvider.SkriptHub] as SkriptHubProvider;
                 provider.DeleteEverything();
-<<<<<<< HEAD
                 await SkEditorAPI.Windows.ShowMessage(Translation.Get("Success"),
-=======
-                ApiVault.Get().ShowMessage(Translation.Get("Success"),
->>>>>>> 0bf02718
                     Translation.Get("DocumentationWindowFetchSuccessMessage"));
             }
         });
@@ -178,17 +165,10 @@
     {
         StackPanel CreatePanel(DocProvider provider, string content)
         {
-<<<<<<< HEAD
             return CreateEntryWithIcon(IDocProvider.Providers[provider].Icon, content,
                 provider == DocProvider.SkriptHub ? FontWeight.SemiBold : FontWeight.Normal);
         }
 
-=======
-            return CreateEntryWithIcon(IDocProvider.Providers[provider].Icon, content, 
-                provider == DocProvider.SkriptHub ? FontWeight.SemiBold : FontWeight.Normal);
-        }
-        
->>>>>>> 0bf02718
         ProviderBox.Items.Clear();
         foreach (var provider in availableProviders)
         {
@@ -351,11 +331,7 @@
     {
         foreach (var element in elements)
         {
-<<<<<<< HEAD
             Task.Run(async () => await Dispatcher.UIThread.InvokeAsync(() =>
-=======
-            Task.Run(async () => await Dispatcher.UIThread.InvokeAsync(async () =>
->>>>>>> 0bf02718
             {
                 EntriesContainer.Children.Add(new DocElementControl(element, this));
             }));
