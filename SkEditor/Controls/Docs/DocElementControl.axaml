﻿<UserControl xmlns="https://github.com/avaloniaui"
             xmlns:x="http://schemas.microsoft.com/winfx/2006/xaml"
             xmlns:d="http://schemas.microsoft.com/expression/blend/2008"
             xmlns:mc="http://schemas.openxmlformats.org/markup-compatibility/2006"
             xmlns:controls="clr-namespace:FluentAvalonia.UI.Controls;assembly=FluentAvalonia"
             xmlns:avaloniaEdit="https://github.com/avaloniaui/avaloniaedit"
             mc:Ignorable="d" d:DesignWidth="600" d:DesignHeight="600"
             x:Class="SkEditor.Controls.Docs.DocElementControl">

	<UserControl.Styles>
		<Style Selector="avaloniaEdit|TextEditor /template/ Border">
			<Setter Property="CornerRadius" Value="4"/>
			<Setter Property="ClipToBounds" Value="True"/>
		</Style>
		<Style Selector="controls|InfoBadge.transparent">
			<Setter Property="Background" Value="Transparent"/>
			<Setter Property="Foreground" Value="Transparent"/>
		</Style>
	</UserControl.Styles>

	<controls:SettingsExpander
                               Margin="10,3"
                               IconSource="Calendar"
                               Name="Expander"
                               Padding="0">
<<<<<<< HEAD
        <controls:SettingsExpander.Header>
            <StackPanel Orientation="Horizontal" Spacing="10">
                <TextBlock FontSize="20" Name="NameText"/>
                <controls:InfoBadge Name="VersionBadge" />
                <controls:InfoBadge Name="SourceBadge" />
            </StackPanel>
        </controls:SettingsExpander.Header>
        <controls:SettingsExpander.Footer>
            <StackPanel Orientation="Horizontal" Spacing="5">
                <Button Name="OutsideButton" />
                <Button Name="DownloadElementButton" />
            </StackPanel>
        </controls:SettingsExpander.Footer>
        <Grid Margin="-50,0,0,0" RowDefinitions="Auto,Auto,*" ColumnDefinitions="*,*">
            
            <TextBlock 
=======
		<controls:SettingsExpander.Header>
			<StackPanel Orientation="Horizontal" Spacing="10">
				<TextBlock FontSize="20" Name="NameText"/>
				<controls:InfoBadge Name="VersionBadge" />
				<controls:InfoBadge Name="SourceBadge" />
			</StackPanel>
		</controls:SettingsExpander.Header>
		<controls:SettingsExpander.Footer>
			<StackPanel Orientation="Horizontal" Spacing="5">
				<Button Name="OutsideButton" />
				<Button Name="DownloadElementButton" />
			</StackPanel>
		</controls:SettingsExpander.Footer>
		<Grid Margin="-50,0,0,0" RowDefinitions="Auto,Auto,*" ColumnDefinitions="*,*">

			<TextBlock
>>>>>>> 0bf02718
                FontSize="16" TextWrapping="Wrap"
                Grid.Row="0" Grid.ColumnSpan="2" Grid.Column="0" Margin="5"
                Name="DescriptionText"/>

			<avaloniaEdit:TextEditor
                Margin="5" FontSize="16"
                Name="PatternsEditor"
                Grid.Row="1" Grid.Column="0" Grid.ColumnSpan="2"
                Foreground="{DynamicResource EditorTextColor}"
                Background="{DynamicResource EditorBackgroundColor}"
                Padding="10"
                HorizontalScrollBarVisibility="Visible"
                FontFamily="{DynamicResource JetBrainsFont}"
                IsReadOnly="True"/>

			<Expander
                Margin="0,0,4,0"
                Grid.Row="2"
                Grid.Column="0"
                Header="{DynamicResource DocumentationControlExamples}"
                IsExpanded="False"
                Name="ExamplesEntry">

			</Expander>

			<StackPanel Spacing="5"
                        Margin="4,0,0,0"
                        Name="OtherElementPanel"
                        Grid.Row="2"
                        Grid.Column="1">

				<Expander
                    Header="Actions"
                    IsExpanded="False">

					<Grid RowDefinitions="Auto,Auto" ColumnDefinitions="*,*"
                          VerticalAlignment="Stretch" HorizontalAlignment="Stretch">

						<TextBlock Margin="2" Grid.Row="0" Grid.Column="0" Grid.ColumnSpan="2" TextAlignment="Center" HorizontalAlignment="Center"
                                   Text="{DynamicResource DocumentationControlActionsFilter}"/>
						<Button Grid.Row="1" Grid.Column="0" Margin="0,0,2,0"
                                HorizontalAlignment="Stretch"
                                Click="FilterByThisType" Content="{DynamicResource DocumentationControlType}"/>
						<Button Grid.Row="1" Grid.Column="1" Margin="2,0,0,0"
                                HorizontalAlignment="Stretch"
                                Click="FilterByThisAddon" Content="{DynamicResource DocumentationControlAddon}"/>
					</Grid>

				</Expander>
			</StackPanel>

		</Grid>
	</controls:SettingsExpander>
</UserControl><|MERGE_RESOLUTION|>--- conflicted
+++ resolved
@@ -23,24 +23,6 @@
                                IconSource="Calendar"
                                Name="Expander"
                                Padding="0">
-<<<<<<< HEAD
-        <controls:SettingsExpander.Header>
-            <StackPanel Orientation="Horizontal" Spacing="10">
-                <TextBlock FontSize="20" Name="NameText"/>
-                <controls:InfoBadge Name="VersionBadge" />
-                <controls:InfoBadge Name="SourceBadge" />
-            </StackPanel>
-        </controls:SettingsExpander.Header>
-        <controls:SettingsExpander.Footer>
-            <StackPanel Orientation="Horizontal" Spacing="5">
-                <Button Name="OutsideButton" />
-                <Button Name="DownloadElementButton" />
-            </StackPanel>
-        </controls:SettingsExpander.Footer>
-        <Grid Margin="-50,0,0,0" RowDefinitions="Auto,Auto,*" ColumnDefinitions="*,*">
-            
-            <TextBlock 
-=======
 		<controls:SettingsExpander.Header>
 			<StackPanel Orientation="Horizontal" Spacing="10">
 				<TextBlock FontSize="20" Name="NameText"/>
@@ -57,7 +39,6 @@
 		<Grid Margin="-50,0,0,0" RowDefinitions="Auto,Auto,*" ColumnDefinitions="*,*">
 
 			<TextBlock
->>>>>>> 0bf02718
                 FontSize="16" TextWrapping="Wrap"
                 Grid.Row="0" Grid.ColumnSpan="2" Grid.Column="0" Margin="5"
                 Name="DescriptionText"/>
@@ -88,9 +69,9 @@
                         Name="OtherElementPanel"
                         Grid.Row="2"
                         Grid.Column="1">
-
-				<Expander
-                    Header="Actions"
+                
+                <Expander
+                    Header="{DynamicResource DocumentationControlActions}"
                     IsExpanded="False">
 
 					<Grid RowDefinitions="Auto,Auto" ColumnDefinitions="*,*"
