﻿<UserControl xmlns="https://github.com/avaloniaui"
             xmlns:x="http://schemas.microsoft.com/winfx/2006/xaml"
             xmlns:d="http://schemas.microsoft.com/expression/blend/2008"
             xmlns:mc="http://schemas.openxmlformats.org/markup-compatibility/2006"
             xmlns:viewModels="clr-namespace:SkEditor.ViewModels"
             xmlns:docs="clr-namespace:SkEditor.Utilities.Docs"
             xmlns:docs1="clr-namespace:SkEditor.Controls.Docs"
             xmlns:controls="clr-namespace:FluentAvalonia.UI.Controls;assembly=FluentAvalonia"
             xmlns:fluent="clr-namespace:FluentIcons.Avalonia.Fluent;assembly=FluentIcons.Avalonia.Fluent"
             mc:Ignorable="d" d:DesignWidth="800" d:DesignHeight="450"
             x:DataType="viewModels:DocumentationViewModel"
             x:Class="SkEditor.Controls.Docs.DocumentationControl">
	<Grid Margin="10"
          RowDefinitions="Auto,*">

		<Grid Grid.Row="0"
              RowDefinitions="Auto,Auto,Auto"
              ColumnDefinitions="*,*,*,*"
              Margin="5">
			<TextBlock
                FontSize="24"
                Text="{DynamicResource DocumentationWindowTitle}"
                FontWeight="SemiBold"
                Grid.Row="0"
                Grid.Column="0" Grid.ColumnSpan="3"/>
<<<<<<< HEAD

			<StackPanel Grid.Row="1" Grid.Column="0" Spacing="5" Margin="5" HorizontalAlignment="Stretch">
				<TextBlock Text="{DynamicResource DocumentationWindowSearchQuery}" />
				<TextBox Text="{Binding SearchData.Query, Mode=TwoWay}"/>
			</StackPanel>

			<StackPanel Grid.Row="1" Grid.Column="1" Spacing="5" Margin="5" HorizontalAlignment="Stretch">
				<TextBlock Text="{DynamicResource DocumentationWindowFilteredType}" />
				<ComboBox HorizontalAlignment="Stretch"
						   Name="FilteredTypesBox"/>
			</StackPanel>

			<StackPanel Grid.Row="1" Grid.Column="2" Spacing="5" Margin="5" HorizontalAlignment="Stretch">
				<TextBlock Text="{DynamicResource DocumentationWindowFilteredAddon}" />
				<AutoCompleteBox
=======
            
            <StackPanel Grid.Row="1" Grid.Column="0" Spacing="5" Margin="5" HorizontalAlignment="Stretch">
                <TextBlock Text="{DynamicResource DocumentationWindowSearchQuery}" />
                <TextBox Text="{Binding SearchData.Query, Mode=TwoWay}"/>
            </StackPanel>
            
            <StackPanel Grid.Row="1" Grid.Column="1" Spacing="5" Margin="5" HorizontalAlignment="Stretch">
                <TextBlock Text="{DynamicResource DocumentationWindowFilteredType}" />
               <ComboBox HorizontalAlignment="Stretch"
                          Name="FilteredTypesBox"/>
            </StackPanel>
            
            <StackPanel Grid.Row="1" Grid.Column="2" Spacing="5" Margin="5" HorizontalAlignment="Stretch">
                <TextBlock Text="{DynamicResource DocumentationWindowFilteredAddon}" />
                <AutoCompleteBox
>>>>>>> 0bf02718
                    Name="FilteredAddonBox"
                    HorizontalAlignment="Stretch"
                    />
			</StackPanel>

			<StackPanel Grid.Row="1" Grid.Column="3" Spacing="5" Margin="5" HorizontalAlignment="Stretch">
				<TextBlock Text="{DynamicResource DocumentationWindowProvider}" />
				<Grid ColumnDefinitions="*,Auto" HorizontalAlignment="Stretch">
					<ComboBox
                        Name="ProviderBox"
                        HorizontalAlignment="Stretch"
                    />
					<Button Margin="5,0,0,0" Grid.Column="1" Name="RefreshProviderButton">
						<fluent:SymbolIcon Symbol="ArrowCounterclockwise" Width="18" Height="18"/>
					</Button>
				</Grid>
			</StackPanel>

			<Button Classes="accent" Grid.Row="2" Grid.Column="0"
                    Margin="5"
                    Click="SearchButtonClick"
                    VerticalAlignment="Stretch" HorizontalAlignment="Stretch"
                    Content="{DynamicResource DocumentationWindowSearch}" />
<<<<<<< HEAD

			<Button Grid.Row="2" Grid.Column="2"
=======
            
            <Button Grid.Row="2" Grid.Column="2"
>>>>>>> 0bf02718
                    Margin="5"
                    Name="RetrieveSkriptHubDocsButton" IsVisible="True"
                    VerticalAlignment="Stretch" HorizontalAlignment="Stretch"
                    Content="{DynamicResource DocumentationWindowFetchAgain}" />
<<<<<<< HEAD

			<Button Grid.Row="2" Grid.Column="3"
=======
            
            <Button Grid.Row="2" Grid.Column="3"
>>>>>>> 0bf02718
                    Margin="5"
                    Name="OpenLocalManagementButton" IsVisible="False"
                    VerticalAlignment="Stretch" HorizontalAlignment="Stretch"
                    Content="{DynamicResource DocumentationWindowManageCached}" />

			<Button Grid.Row="2" Grid.Column="3"
                    Margin="5"
                    Name="DownloadAllButton" IsVisible="True"
                    VerticalAlignment="Stretch" HorizontalAlignment="Stretch"
                    Content="{DynamicResource DocumentationWindowDownloadAll}" />

		</Grid>

		<Grid Grid.Row="1" VerticalAlignment="Stretch" HorizontalAlignment="Stretch">
			<ScrollViewer VerticalAlignment="Stretch">
				<StackPanel Spacing="5" Name="EntriesContainer">

				</StackPanel>
			</ScrollViewer>
			<StackPanel Name="LoadingInformation" VerticalAlignment="Center" HorizontalAlignment="Stretch" Spacing="10">

				<TextBlock FontSize="28" VerticalAlignment="Center" HorizontalAlignment="Center" FontWeight="SemiBold" Text="{DynamicResource DocumentationWindowLoading}" />
				<ProgressBar Width="300" VerticalAlignment="Center" HorizontalAlignment="Center" IsIndeterminate="True"/>

			</StackPanel>
			<StackPanel VerticalAlignment="Center" HorizontalAlignment="Stretch">
				<TextBlock Name="OtherInformation" FontSize="28" VerticalAlignment="Center" HorizontalAlignment="Center" FontWeight="SemiBold"></TextBlock>
			</StackPanel>
		</Grid>

	</Grid>
</UserControl><|MERGE_RESOLUTION|>--- conflicted
+++ resolved
@@ -23,7 +23,6 @@
                 FontWeight="SemiBold"
                 Grid.Row="0"
                 Grid.Column="0" Grid.ColumnSpan="3"/>
-<<<<<<< HEAD
 
 			<StackPanel Grid.Row="1" Grid.Column="0" Spacing="5" Margin="5" HorizontalAlignment="Stretch">
 				<TextBlock Text="{DynamicResource DocumentationWindowSearchQuery}" />
@@ -39,23 +38,6 @@
 			<StackPanel Grid.Row="1" Grid.Column="2" Spacing="5" Margin="5" HorizontalAlignment="Stretch">
 				<TextBlock Text="{DynamicResource DocumentationWindowFilteredAddon}" />
 				<AutoCompleteBox
-=======
-            
-            <StackPanel Grid.Row="1" Grid.Column="0" Spacing="5" Margin="5" HorizontalAlignment="Stretch">
-                <TextBlock Text="{DynamicResource DocumentationWindowSearchQuery}" />
-                <TextBox Text="{Binding SearchData.Query, Mode=TwoWay}"/>
-            </StackPanel>
-            
-            <StackPanel Grid.Row="1" Grid.Column="1" Spacing="5" Margin="5" HorizontalAlignment="Stretch">
-                <TextBlock Text="{DynamicResource DocumentationWindowFilteredType}" />
-               <ComboBox HorizontalAlignment="Stretch"
-                          Name="FilteredTypesBox"/>
-            </StackPanel>
-            
-            <StackPanel Grid.Row="1" Grid.Column="2" Spacing="5" Margin="5" HorizontalAlignment="Stretch">
-                <TextBlock Text="{DynamicResource DocumentationWindowFilteredAddon}" />
-                <AutoCompleteBox
->>>>>>> 0bf02718
                     Name="FilteredAddonBox"
                     HorizontalAlignment="Stretch"
                     />
@@ -79,24 +61,14 @@
                     Click="SearchButtonClick"
                     VerticalAlignment="Stretch" HorizontalAlignment="Stretch"
                     Content="{DynamicResource DocumentationWindowSearch}" />
-<<<<<<< HEAD
 
 			<Button Grid.Row="2" Grid.Column="2"
-=======
-            
-            <Button Grid.Row="2" Grid.Column="2"
->>>>>>> 0bf02718
                     Margin="5"
                     Name="RetrieveSkriptHubDocsButton" IsVisible="True"
                     VerticalAlignment="Stretch" HorizontalAlignment="Stretch"
                     Content="{DynamicResource DocumentationWindowFetchAgain}" />
-<<<<<<< HEAD
 
 			<Button Grid.Row="2" Grid.Column="3"
-=======
-            
-            <Button Grid.Row="2" Grid.Column="3"
->>>>>>> 0bf02718
                     Margin="5"
                     Name="OpenLocalManagementButton" IsVisible="False"
                     VerticalAlignment="Stretch" HorizontalAlignment="Stretch"
